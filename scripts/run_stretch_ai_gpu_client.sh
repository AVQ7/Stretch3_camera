--- conflicted
+++ resolved
@@ -38,9 +38,7 @@
 fi
 
 echo "===================================================="
-<<<<<<< HEAD
 echo "Running docker container with GPU support"
-=======
 # Make sure the image is up to date
 sudo docker pull hellorobotinc/stretch-ai_cuda-11.8:$VERSION
 # Run the container
@@ -58,7 +56,6 @@
 # --group-add=audio: add the audio group to the container
 # $mount_option: mount the parent directory if in dev mode
 # hellorobotinc/stretch-ai_cuda-11.8:$VERSION: the docker image to run
->>>>>>> d76a4648
 sudo docker run \
     -it \
     --gpus all \
