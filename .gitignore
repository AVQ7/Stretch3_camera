# Byte-compiled / optimized / DLL files
__pycache__/
*.py[cod]
*$py.class

# C extensions
*.c
*.so

# Distribution / packaging
.Python
env/
build/
develop-eggs/
dist/
downloads/
eggs/
.eggs/
lib/
lib64/
parts/
sdist/
var/
wheels/
*.egg-info/
.installed.cfg
*.egg

#Hello Body
*.pyc

# VS Code
.vscode/

# PyInstaller
#  Usually these files are written by a python script from a template
#  before PyInstaller builds the exe, so as to inject date/other infos into it.
*.manifest
*.spec

# Installer logs
pip-log.txt
pip-delete-this-directory.txt

# Unit test / coverage reports
htmlcov/
.tox/
.coverage
.coverage.*
.cache
nosetests.xml
coverage.xml
*.cover
.hypothesis/
.pytest_cache

# Translations
*.mo
*.pot

# Django stuff:
*.log
local_settings.py

# Flask stuff:
instance/
.webassets-cache

# Scrapy stuff:
.scrapy

# Sphinx documentation
docs/_build/

# PyBuilder
target/

# Jupyter Notebook
.ipynb_checkpoints

# pyenv
.python-version

# celery beat schedule file
celerybeat-schedule

# SageMath parsed files
*.sage.py

# dotenv
.env

# virtualenv
.venv
venv/
ENV/

# Spyder project settings
.spyderproject
.spyproject

# Rope project settings
.ropeproject

# mkdocs documentation
/site

# mypy
.mypy_cache/

# Vim stuff
*.swp
*.swn
*.swo

# URDF files
*.urdf

# Webcam calibration images
webcam_calibration_images/

# Data files
*.pkl
*.pcd
<<<<<<< HEAD

# Policy weights and configs
policy/

# Data collection folder
data/
=======
*.png
*.jpg
*.jpeg
>>>>>>> 3204bf30
<|MERGE_RESOLUTION|>--- conflicted
+++ resolved
@@ -122,15 +122,12 @@
 # Data files
 *.pkl
 *.pcd
-<<<<<<< HEAD
+*.png
+*.jpg
+*.jpeg
 
 # Policy weights and configs
 policy/
 
 # Data collection folder
-data/
-=======
-*.png
-*.jpg
-*.jpeg
->>>>>>> 3204bf30
+data/