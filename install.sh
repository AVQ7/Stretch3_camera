#!/usr/bin/env bash
# This script (c) 2024 Chris Paxton under the MIT license: https://opensource.org/licenses/MIT
# This script is designed to install the HomeRobot/StretchPy environment.
export CUDA_VERSION=11.8
export PYTHON_VERSION=3.10
CUDA_VERSION_NODOT="${CUDA_VERSION//./}"
export CUDA_HOME=/usr/local/cuda-$CUDA_VERSION

script_dir="$(dirname "$0")"
VERSION=`python $script_dir/src/stretch/version.py`
CPU_ONLY="false"
NO_REMOVE="false"
NO_SUBMODULES="false"
<<<<<<< HEAD
=======
INSTALL_PYTORCH3D="false"
INSTALL_TORCH_GEOMETRIC="false"
>>>>>>> 93be2672
MAMBA=mamba
# Two cases: -y for yes, --cpu for cpu only
# One more: --conda for conda
for arg in "$@"
do
    case $arg in
        -y|--yes)
            yn="y"
            SKIP_ASKING="true"
            shift
            ;;
        --cpu)
            CPU_ONLY="true"
            shift
            ;;
        --conda)
            MAMBA=conda
            shift
            ;;
        --no-remove)
            NO_REMOVE="true"
            shift
            ;;
        --no-submodules)
            NO_SUBMODULES="true"
            shift
            ;;
        --torch-geometric)
            INSTALL_TORCH_GEOMETRIC="true"
            shift
            ;;
        *)
            shift
            # unknown option
            ;;
    esac
done

# If cpu only, set the cuda version to cpu
if [ "$CPU_ONLY" == "true" ]; then
    export CUDA_VERSION=cpu
    export CUDA_VERSION_NODOT=cpu
    export CUDA_HOME=""
    ENV_NAME=stretch_ai_cpu_$VERSION
    export PYTORCH_VERSION=2.1.2
else
    export CUDA_VERSION_NODOT="${CUDA_VERSION//./}"
    ENV_NAME=stretch_ai_$VERSION
    export PYTORCH_VERSION=2.3.1
fi

echo "=============================================="
echo "         INSTALLING STRETCH AI TOOLS"
echo "=============================================="
echo "---------------------------------------------"
echo "Environment name: $ENV_NAME"
echo "PyTorch Version: $PYTORCH_VERSION"
echo "CUDA Version: $CUDA_VERSION"
echo "Python Version: $PYTHON_VERSION"
echo "CUDA Version No Dot: $CUDA_VERSION_NODOT"
echo "Using tool: $MAMBA"
echo "---------------------------------------------"
echo "Notes:"
echo " - This script will remove the existing environment if it exists."
echo " - This script will install the following packages:"
echo "   - pytorch=$PYTORCH_VERSION"
echo "   - pytorch-cuda=$CUDA_VERSION"
echo "   - torchvision"
if [ $INSTALL_TORCH_GEOMETRIC == "true" ]; then
    echo "   - torch-geometric"
    echo "   - torch-cluster"
    echo "   - torch-scatter"
fi
echo "   - python=$PYTHON_VERSION"
echo " - Python version 3.12 is not supported by Open3d."
echo "---------------------------------------------"
echo "Currently:"
echo " - CUDA_HOME=$CUDA_HOME"
echo " - python=`which python`"


# if -y flag was passed in, do not bother asking
#
if [ "$SKIP_ASKING" == "true" ]; then
    yn="y"
else
    read -p "Does all this look correct? (y/n) " yn
    case $yn in
        y ) echo "Starting installation..." ;;
        n ) echo "Exiting...";
            exit ;;
        * ) echo Invalid response!;
            exit 1 ;;
    esac
fi

# Exit immediately if anything fails
set -e

# Install git-lfs
echo "Installing git-lfs..."
echo "If this fails, install git-lfs with:"
echo ""
echo "     sudo apt-get install git-lfs"
echo ""
git lfs install

# Only remove if NO_REMOVe is false
if [ "$NO_REMOVE" == "false" ]; then
    echo "Removing existing environment..."
    $MAMBA env remove -n $ENV_NAME -y
fi
# If using cpu only, create a separate environment
if [ "$CPU_ONLY" == "true" ]; then
    $MAMBA create -n $ENV_NAME -c pytorch pytorch=$PYTORCH_VERSION torchvision torchaudio cpuonly python=$PYTHON_VERSION -y
else
    # Else, install the cuda version
    $MAMBA create -n $ENV_NAME -c pytorch -c nvidia pytorch=$PYTORCH_VERSION pytorch-cuda=$CUDA_VERSION torchvision torchaudio python=$PYTHON_VERSION -y
fi

source activate $ENV_NAME
<<<<<<< HEAD
=======
# conda activate $ENV_NAME
#echo "Activating environment... `$MAMBA info --base`/envs/$ENV_NAME/bin/activate"
#source `$MAMBA info --base`/envs/$ENV_NAME/bin/activate
#echo "activated"

# Now install pytorch3d a bit faster
$MAMBA install -c fvcore -c iopath -c conda-forge fvcore iopath -y

echo "Install a version of setuptools for which clip works."
pip install setuptools==69.5.1
>>>>>>> 93be2672

echo ""
echo "---------------------------------------------"
echo "---- INSTALLING STRETCH AI DEPENDENCIES  ----"
echo "Will be installed via pip into env: $ENV_NAME"

<<<<<<< HEAD
# If not using cpu only, install the following
# It is important to use --no-cache-dir to avoid issues different versions of pytorch and cuda
pip install torch_cluster torch_scatter torch_geometric -f https://pytorch-geometric.com/whl/torch-${PYTORCH_VERSION}+${CUDA_VERSION_NODOT}.html --no-cache-dir
=======
# This is no longer necessary but might be useful for some checks
if [ "$INSTALL_PYTORCH3D" == "true" ]; then
    echo "Installing pytorch3d from source"
    pip install "git+https://github.com/facebookresearch/pytorch3d.git@stable"
fi

if [ "$INSTALL_TORCH_GEOMETRIC" == "true" ]; then
    echo "Installing torch-geometric"
    # If not using cpu only, install the following
    # It is important to use --no-cache-dir to avoid issues different versions of pytorch and cuda
    pip install torch_cluster torch_scatter torch_geometric -f https://pytorch-geometric.com/whl/torch-${PYTORCH_VERSION}+${CUDA_VERSION_NODOT}.html --no-cache-dir
fi
>>>>>>> 93be2672

pip install -e ./src[dev]

echo ""
echo "---------------------------------------------"
echo "----   INSTALLING DETIC FOR PERCEPTION   ----"
# echo "The third_party folder will be removed!"
if [ "$SKIP_ASKING" == "true" ]; then
    echo "Proceeding with installation because you passed in the -y flag."
    yn="y"
else
    read -p "Do you want to proceed? (y/n) " yn
    case $yn in
        y ) echo "Starting installation..." ;;
        n ) echo "Exiting...";
            exit ;;
        * ) echo Invalid response!;
            exit 1 ;;
    esac
fi

# If not cpu only, then we can use perception
# OR if no submodules, then we can't install perception
if [ "$CPU_ONLY" == "true" ] || [ "$NO_SUBMODULES" == "true" ]; then
    echo "Skipping perception installation for CPU only"
else
    echo "Install detectron2 for perception (required by Detic)"
    git submodule update --init --recursive
    cd third_party/detectron2
    pip install -e .

    echo "Install Detic for perception"
    cd ../../src/stretch/perception/detection/detic/Detic
    # Make sure it's up to date
    git submodule update --init --recursive
    pip install -r requirements.txt

    # cd ../../src/stretch/perception/detection/detic/Detic
    # Create folder for checkpoints and download
    mkdir -p models
    echo "Download DETIC checkpoint..."
    wget --no-check-certificate https://dl.fbaipublicfiles.com/detic/Detic_LCOCOI21k_CLIP_SwinB_896b32_4x_ft4x_max-size.pth -O models/Detic_LCOCOI21k_CLIP_SwinB_896b32_4x_ft4x_max-size.pth
fi

echo ""
echo "=============================================="
echo "         INSTALLATION COMPLETE"
echo "Finished setting up the StretchPy environment."
echo "Environment name: $ENV_NAME"
echo "CUDA Version: $CUDA_VERSION"
echo "Python Version: $PYTHON_VERSION"
echo "CUDA Version No Dot: $CUDA_VERSION_NODOT"
echo "CUDA_HOME=$CUDA_HOME"
echo "python=`which python`"
echo "You can start using it with:"
echo ""
echo "     source activate $ENV_NAME"
echo "=============================================="<|MERGE_RESOLUTION|>--- conflicted
+++ resolved
@@ -11,11 +11,8 @@
 CPU_ONLY="false"
 NO_REMOVE="false"
 NO_SUBMODULES="false"
-<<<<<<< HEAD
-=======
 INSTALL_PYTORCH3D="false"
 INSTALL_TORCH_GEOMETRIC="false"
->>>>>>> 93be2672
 MAMBA=mamba
 # Two cases: -y for yes, --cpu for cpu only
 # One more: --conda for conda
@@ -137,30 +134,15 @@
 fi
 
 source activate $ENV_NAME
-<<<<<<< HEAD
-=======
-# conda activate $ENV_NAME
-#echo "Activating environment... `$MAMBA info --base`/envs/$ENV_NAME/bin/activate"
-#source `$MAMBA info --base`/envs/$ENV_NAME/bin/activate
-#echo "activated"
-
-# Now install pytorch3d a bit faster
-$MAMBA install -c fvcore -c iopath -c conda-forge fvcore iopath -y
 
 echo "Install a version of setuptools for which clip works."
 pip install setuptools==69.5.1
->>>>>>> 93be2672
 
 echo ""
 echo "---------------------------------------------"
 echo "---- INSTALLING STRETCH AI DEPENDENCIES  ----"
 echo "Will be installed via pip into env: $ENV_NAME"
 
-<<<<<<< HEAD
-# If not using cpu only, install the following
-# It is important to use --no-cache-dir to avoid issues different versions of pytorch and cuda
-pip install torch_cluster torch_scatter torch_geometric -f https://pytorch-geometric.com/whl/torch-${PYTORCH_VERSION}+${CUDA_VERSION_NODOT}.html --no-cache-dir
-=======
 # This is no longer necessary but might be useful for some checks
 if [ "$INSTALL_PYTORCH3D" == "true" ]; then
     echo "Installing pytorch3d from source"
@@ -173,7 +155,6 @@
     # It is important to use --no-cache-dir to avoid issues different versions of pytorch and cuda
     pip install torch_cluster torch_scatter torch_geometric -f https://pytorch-geometric.com/whl/torch-${PYTORCH_VERSION}+${CUDA_VERSION_NODOT}.html --no-cache-dir
 fi
->>>>>>> 93be2672
 
 pip install -e ./src[dev]
 
