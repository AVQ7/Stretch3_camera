--- conflicted
+++ resolved
@@ -41,13 +41,10 @@
         "urchin",
         "pyusb",
         "schema",
-<<<<<<< HEAD
         # For siglip encoder
         "sentencepiece",
-=======
         # For git tools
         "gitpython",
->>>>>>> b46d92ba
         # Configuration tools and neural networks
         "hydra-core",
         "timm",
