import setuptools

__version__ = None
with open("stretch/versions.py") as f:
    exec(f.read())  # overrides __version__

with open("../README.md", "r") as fh:
    long_description = fh.read()

setuptools.setup(
    name="stretchpy",
    version=__version__,
    author="Hello Robot Inc.",
    author_email="support@hello-robot.com",
    description="Stretch Python API",
    long_description=long_description,
    long_description_content_type="text/markdown",
    url="https://github.com/hello-robot/stretchpy",
    packages=setuptools.find_packages(),
    install_requires=[
<<<<<<< HEAD
        # Stretch hardware code
        "hello-robot-stretch-body",
=======
>>>>>>> 7e686f46
        # Machine learning code
        "torch",
        "torchvision",
        "pyyaml",
        "pyzmq",
        "numpy<2",
        "numba",
        "opencv-python",
        "scipy",
        "matplotlib",
        "trimesh",
        "openai-clip",
        "yacs",
        "loguru",
        "transformers",
        "scikit-image",
        "pybullet",
        "sophuspy",
        "pin",  # Pinocchio IK solver
        "pynput",
        "pyrealsense2",
        "urchin",
        "pyusb",
        "schema",
        # For siglip encoder
        "sentencepiece",
        # For git tools
        "gitpython",
        # Configuration tools and neural networks
        "hydra-core",
        "timm",
        "huggingface_hub[cli]",
        # Compression tools
        "pyliblzfse",
        "webp",
        # UI tools
        "termcolor",
        # These are not supported in python 3.12
        "scikit-fmm",
        "open3d",
        # Other stuff
        "mypy",
        "flake8",
        "black",
    ],
    extras_require={
        "dev": [
            "pre-commit",
            "pytest",
            "flake8",
        ]
    },
)<|MERGE_RESOLUTION|>--- conflicted
+++ resolved
@@ -18,11 +18,6 @@
     url="https://github.com/hello-robot/stretchpy",
     packages=setuptools.find_packages(),
     install_requires=[
-<<<<<<< HEAD
-        # Stretch hardware code
-        "hello-robot-stretch-body",
-=======
->>>>>>> 7e686f46
         # Machine learning code
         "torch",
         "torchvision",
