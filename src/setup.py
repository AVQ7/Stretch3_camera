--- conflicted
+++ resolved
@@ -95,15 +95,13 @@
             "black",
             "mypy",
         ],
-<<<<<<< HEAD
         "sim": [
             "mujoco",
             "hello-robot-stretch-urdf",
-=======
+        ],
         "hand_tracking": [
             "mediapipe",
             "webcam",
->>>>>>> 93be2672
         ],
     },
 )