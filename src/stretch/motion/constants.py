# Copyright (c) Hello Robot, Inc.
# All rights reserved.
#
# This source code is licensed under the license found in the LICENSE file in the root directory
# of this source tree.
#
# Some code may be adapted from other open-source works with their respective licenses. Original
# license information maybe found below, if so.

import math

import numpy as np

from stretch.utils.config import get_full_config_path

# Stretch stuff
PLANNER_STRETCH_URDF = get_full_config_path("urdf/planner_calibrated.urdf")
MANIP_STRETCH_URDF = get_full_config_path("urdf/stretch_manip_mode.urdf")

# This is the gripper, and the distance in the gripper frame to where the fingers will roughly meet
STRETCH_GRASP_FRAME = "link_grasp_center"
STRETCH_CAMERA_FRAME = "camera_color_optical_frame"
STRETCH_BASE_FRAME = "base_link"

# Offsets required for "link_straight_gripper" grasp frame
STRETCH_STANDOFF_DISTANCE = 0.235
STRETCH_STANDOFF_WITH_MARGIN = 0.25
# Offset from a predicted grasp point to STRETCH_GRASP_FRAME
STRETCH_GRASP_OFFSET = np.eye(4)
STRETCH_GRASP_OFFSET[:3, 3] = np.array([0, 0, -1 * STRETCH_STANDOFF_DISTANCE])
# Offset from STRETCH_GRASP_FRAME to predicted grasp point
STRETCH_TO_GRASP = np.eye(4)
STRETCH_TO_GRASP[:3, 3] = np.array([0, 0, STRETCH_STANDOFF_DISTANCE])

# For EXTEND_ARM action
STRETCH_ARM_EXTENSION = 0.8
STRETCH_ARM_LIFT = 0.8

STRETCH_HEAD_CAMERA_ROTATIONS = 3  # number of counterclockwise rotations for the head camera

# For EXTEND_ARM action
STRETCH_ARM_EXTENSION = 0.8
STRETCH_ARM_LIFT = 0.8

look_at_ee = np.array([-np.pi / 2, -np.pi / 4])
look_front = np.array([0.0, math.radians(-30)])
look_ahead = np.array([0.0, 0.0])
look_close = np.array([0.0, math.radians(-45)])
look_down = np.array([0.0, math.radians(-58)])


# Stores joint indices for the Stretch configuration space
class HelloStretchIdx:
    BASE_X = 0
    BASE_Y = 1
    BASE_THETA = 2
    LIFT = 3
    ARM = 4
    GRIPPER = 5
    WRIST_ROLL = 6
    WRIST_PITCH = 7
    WRIST_YAW = 8
    HEAD_PAN = 9
    HEAD_TILT = 10


STRETCH_HOME_Q = np.array(
    [
        0,  # x
        0,  # y
        0,  # theta
        0.2,  # lift
        0.057,  # arm
        0.0,  # gripper rpy
        0.0,
        0.0,
        3.0,  # wrist,
        0.0,
        0.0,
    ]
)

# look down in navigation mode for doing manipulation post-navigation
STRETCH_POSTNAV_Q = np.array(
    [
        0,  # x
        0,  # y
        0,  # theta
        0.78,  # lift
        0.01,  # arm
        0.0,  # gripper rpy
        0.0,  # wrist roll
        -1.5,  # wrist pitch
        0.0,  # wrist yaw
        0.0,
        math.radians(-45),
    ]
)

# Gripper pointed down, for a top-down grasp
STRETCH_PREGRASP_Q = np.array(
    [
        0,  # x
        0,  # y
        0,  # theta
        0.78,  # lift
        0.01,  # arm
        0.0,  # gripper rpy
        0.0,  # wrist roll
        -1.5,  # wrist pitch
        0.0,  # wrist yaw
        -np.pi / 2,  # head pan, camera to face the arm
        -np.pi / 4,
    ]
)

# Gripper pointed down, for a top-down grasp
STRETCH_DEMO_PREGRASP_Q = np.array(
    [
        0,  # x
        0,  # y
        0,  # theta
        0.4,  # lift
        0.01,  # arm
        0.0,  # gripper rpy
        0.0,  # wrist roll
        -1.5,  # wrist pitch
        0.0,  # wrist yaw
        -np.pi / 2,  # head pan, camera to face the arm
        -np.pi / 4,
    ]
)

# Gripper straight out, lowered arm for clear vision
STRETCH_PREDEMO_Q = np.array(
    [
        0,  # x
        0,  # y
        0,  # theta
        0.4,  # lift
        0.01,  # arm
        0.0,  # gripper rpy
        0.0,  # wrist roll
        0.0,  # wrist pitch
        0.0,  # wrist yaw
        -np.pi / 2,  # head pan, camera to face the arm
        -np.pi / 4,
    ]
)
# Navigation should not be fully folded up against the arm - in case its holding something
STRETCH_NAVIGATION_Q = np.array(
    [
        0,  # x
        0,  # y
        0,  # theta
        0.78,  # lift
        0.01,  # arm
        0.0,  # gripper rpy
        0.0,  # wrist roll
        -1.5,  # wrist pitch
        0.0,  # wrist yaw
        0.0,
<<<<<<< HEAD
        math.radians(-65),
=======
        look_close[1],
>>>>>>> e3b4ae92
    ]
)


PIN_CONTROLLED_JOINTS = [
    "base_x_joint",
    "joint_lift",
    "joint_arm_l0",
    "joint_arm_l1",
    "joint_arm_l2",
    "joint_arm_l3",
    "joint_wrist_yaw",
    "joint_wrist_pitch",
    "joint_wrist_roll",
]

ROS_ARM_JOINTS = ["joint_arm_l0", "joint_arm_l1", "joint_arm_l2", "joint_arm_l3"]
ROS_LIFT_JOINT = "joint_lift"
ROS_GRIPPER_FINGER = "joint_gripper_finger_left"
# ROS_GRIPPER_FINGER2 = "joint_gripper_finger_right"
ROS_HEAD_PAN = "joint_head_pan"
ROS_HEAD_TILT = "joint_head_tilt"
ROS_WRIST_YAW = "joint_wrist_yaw"
ROS_WRIST_PITCH = "joint_wrist_pitch"
ROS_WRIST_ROLL = "joint_wrist_roll"

stretch_degrees_of_freedom = 3 + 2 + 4 + 2
default_gripper_open_threshold: float = 0.3<|MERGE_RESOLUTION|>--- conflicted
+++ resolved
@@ -160,11 +160,8 @@
         -1.5,  # wrist pitch
         0.0,  # wrist yaw
         0.0,
-<<<<<<< HEAD
         math.radians(-65),
-=======
-        look_close[1],
->>>>>>> e3b4ae92
+        # look_close[1],
     ]
 )
 
