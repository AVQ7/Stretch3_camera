# Copyright (c) Hello Robot, Inc.
# All rights reserved.
#
# This source code is licensed under the license found in the LICENSE file in the root directory
# of this source tree.
#
# Some code may be adapted from other open-source works with their respective licenses. Original
# license information maybe found below, if so.

# Copyright (c) Meta Platforms, Inc. and affiliates.
#
# This source code is licensed under the MIT license found in the
# LICENSE file in the root directory of this source tree.
from typing import Callable, Dict, List, Optional, Tuple, Union

import numpy as np
import pinocchio
from scipy.spatial.transform import Rotation as R

from stretch.motion.base.ik_solver_base import IKSolverBase
from stretch.utils.logger import Logger

# Create a logger and suppress info messages
logger = Logger(__name__)
logger.hide_info()

# --DEFAULTS--
# Error tolerances
POS_ERROR_TOL = 0.005
ORI_ERROR_TOL = [0.1, 0.1, np.pi / 2]

# CEM
CEM_MAX_ITERATIONS = 5
CEM_NUM_SAMPLES = 50
CEM_NUM_TOP = 10


def level_filter(levels):
    """Filter log messages by level"""

    def is_level(record):
        return record["level"].name in levels

    return is_level


class PinocchioIKSolver(IKSolverBase):
    """IK solver using pinocchio which can handle end-effector constraints for optimized IK solutions"""

    EPS = 1e-4
    DT = 1e-1
    DAMP = 1e-12

    def __init__(
        self, urdf_path: str, ee_link_name: str, controlled_joints: List[str], verbose: bool = False
    ):
        """
        urdf_path: path to urdf file
        ee_link_name: name of the end-effector link
        controlled_joints: list of joint names to control
        """
        if verbose:
            print(f"{urdf_path=}")
        self.model = pinocchio.buildModelFromUrdf(urdf_path)
        self.data = self.model.createData()
        self.q_neutral = pinocchio.neutral(self.model)

        # print([f.name for f in self.model.frames])
        self.ee_frame_idx = [f.name for f in self.model.frames].index(ee_link_name)

        self.controlled_joints_by_name = {}
        self.controlled_joints = []
        self.controlled_joint_names = controlled_joints
        for joint in controlled_joints:
            if joint == "ignore":
                idx = -1
            else:
                jid = self.model.getJointId(joint)
                if jid >= len(self.model.idx_qs):
                    logger.error(f"{joint=} {jid=} not in model.idx_qs")
                    raise RuntimeError(f"Invalid urdf at {urdf_path=}: missing {joint=}")
                else:
                    idx = self.model.idx_qs[jid]
            self.controlled_joints.append(idx)
            self.controlled_joints_by_name[joint] = idx

        logger.info(f"{controlled_joints=}")
        for j in controlled_joints:
            idx = self.model.getJointId(j)
            idx_q = self.model.idx_qs[idx]
            logger.info(f"{j=} {idx=} {idx_q=}")

    def get_dof(self) -> int:
        """returns dof for the manipulation chain"""
        return len(self.controlled_joints)

    def get_num_controllable_joints(self) -> int:
        """returns number of controllable joints under this solver's purview"""
        return len(self.controlled_joints)

    def get_all_joint_names(self) -> List[str]:
        """Return a list of joints"""
        return [self.model.names[i + 1] for i in range(self.model.nq)]

    def _qmap_control2model(
        self, q_input: Union[np.ndarray, dict], ignore_missing_joints: bool = False
    ) -> np.ndarray:
        """returns a full joint configuration from a partial joint configuration"""
        q_out = self.q_neutral.copy()
        if isinstance(q_input, dict):
            for joint_name, value in q_input.items():
                if joint_name in self.controlled_joints_by_name:
                    q_out[self.controlled_joints_by_name[joint_name]] = value
                else:
                    jid = self.model.getJointId(joint_name)
                    if jid >= len(self.model.idx_qs):
                        if not ignore_missing_joints:
                            logger.error(f"ERROR: {joint_name=} {jid=} not in model.idx_qs")
                            raise RuntimeError(
                                f"Tried to set joint not in model.idx_qs: {joint_name=}"
                            )
                    else:
                        q_out[self.model.idx_qs[self.model.getJointId(joint_name)]] = value
        else:
            assert len(self.controlled_joints) == len(
                q_input
            ), "if not specifying by name, must match length"
            for i, joint_idx in enumerate(self.controlled_joints):
                q_out[joint_idx] = q_input[i]
        return q_out

    def _qmap_model2control(self, q_input: np.ndarray) -> np.ndarray:
        """returns a partial joint configuration from a full joint configuration"""
        q_out = np.empty(len(self.controlled_joints))
        for i, joint_idx in enumerate(self.controlled_joints):
            if joint_idx >= 0:
                q_out[i] = q_input[joint_idx]

        return q_out

    def get_frame_pose(
        self,
        config: Union[np.ndarray, dict],
        node_a: str,
        node_b: str,
        ignore_missing_joints: bool = False,
<<<<<<< HEAD
    ):
        """
        Get a transformation matrix transforming from node_a frame to node_b frame
=======
    ) -> np.ndarray:
        """
        Get a transformation matrix transforming from node_a frame to node_b frame

        Args:
            config: joint values
            node_a: name of the first node
            node_b: name of the second node
            ignore_missing_joints: whether to ignore missing joints in the configuration

        Returns:
            transformation matrix from node_a to node_b
>>>>>>> e3f31c9c
        """
        q_model = self._qmap_control2model(config, ignore_missing_joints=ignore_missing_joints)
        # print('q_model', q_model)
        pinocchio.forwardKinematics(self.model, self.data, q_model)
        frame_idx1 = [f.name for f in self.model.frames].index(node_a)
        frame_idx2 = [f.name for f in self.model.frames].index(node_b)
        # print(frame_idx1)
        # print(frame_idx2)
        # print(self.model.getFrameId(node_a))
        # print(self.model.getFrameId(node_b))
        # frame_idx1 = self.model.getFrameId(node_a)
        # frame_idx2 = self.model.getFrameId(node_b)
        pinocchio.updateFramePlacement(self.model, self.data, frame_idx1)
        placement_frame1 = self.data.oMf[frame_idx1]
        pinocchio.updateFramePlacement(self.model, self.data, frame_idx2)
        placement_frame2 = self.data.oMf[frame_idx2]
        # print('pin 1', placement_frame1)
        # print('pin 2', placement_frame2)
        return placement_frame2.inverse() * placement_frame1

    def compute_fk(
        self, config: np.ndarray, link_name: str = None, ignore_missing_joints: bool = False
    ) -> Tuple[np.ndarray, np.ndarray]:
        """Given joint values, return end-effector position and quaternion associated with it.

        Args:
            config: joint values
            link_name: name of the link to compute FK for; if None, uses the end-effector link

        Returns:
            pos: end-effector position (x, y, z)
            quat: end-effector quaternion (w, x, y, z)
        """
        if link_name is None:
            frame_idx = self.ee_frame_idx
        else:
            try:
                frame_idx = [f.name for f in self.model.frames].index(link_name)
            except ValueError:
                logger.error(f"Unknown link_name {link_name}. Defaulting to end-effector")
                frame_idx = self.ee_frame_idx
        q_model = self._qmap_control2model(config, ignore_missing_joints=ignore_missing_joints)
        pinocchio.forwardKinematics(self.model, self.data, q_model)
        pinocchio.updateFramePlacement(self.model, self.data, frame_idx)
        pos = self.data.oMf[frame_idx].translation
        quat = R.from_matrix(self.data.oMf[frame_idx].rotation).as_quat()
        return pos.copy(), quat.copy()

    def compute_ik(
        self,
        pos_desired: np.ndarray,
        quat_desired: np.ndarray,
        q_init=None,
        max_iterations=100,
        num_attempts: int = 1,
        verbose: bool = False,
        ignore_missing_joints: bool = False,
<<<<<<< HEAD
        node_name=None,
=======
        custom_ee_frame: Optional[str] = None,
>>>>>>> e3f31c9c
    ) -> Tuple[np.ndarray, bool, dict]:
        """given end-effector position and quaternion, return joint values.

        Two parameters are currently unused and might be implemented in the future:
            q_init: initial configuration for the optimization to start in; especially useful for
                    arms with redundant degrees of freedom
            num_attempts: start from multiple initial configs; included for compatibility with pb
            max iterations: time budget in number of steps; included for compatibility with pb
        """
        i = 0
        if custom_ee_frame is not None:
            _ee_frame_idx = [f.name for f in self.model.frames].index(custom_ee_frame)
        else:
            _ee_frame_idx = self.ee_frame_idx

        if q_init is None:
            q = self.q_neutral.copy()
            if num_attempts > 1:
                raise NotImplementedError(
                    "Sampling multiple initial configs not yet supported by Pinocchio solver."
                )
        else:
            q = self._qmap_control2model(q_init, ignore_missing_joints=ignore_missing_joints)
            # Override the number of attempts
            num_attempts = 1

        desired_ee_pose = pinocchio.SE3(R.from_quat(quat_desired).as_matrix(), pos_desired)
        while True:
            pinocchio.forwardKinematics(self.model, self.data, q)
<<<<<<< HEAD
            if node_name is not None:
                frame_idx = [f.name for f in self.model.frames].index(node_name)
            else:
                frame_idx = self.ee_frame_idx
            pinocchio.updateFramePlacement(self.model, self.data, frame_idx)

            dMi = desired_ee_pose.actInv(self.data.oMf[frame_idx])
=======
            pinocchio.updateFramePlacement(self.model, self.data, _ee_frame_idx)
            dMi = desired_ee_pose.actInv(self.data.oMf[_ee_frame_idx])
>>>>>>> e3f31c9c
            err = pinocchio.log(dMi).vector
            if verbose:
                print(f"[pinocchio_ik_solver] iter={i}; error={err}")
            if np.linalg.norm(err) < self.EPS:
                success = True
                break
            if i >= max_iterations:
                success = False
                break
            J = pinocchio.computeFrameJacobian(
                self.model,
                self.data,
                q,
<<<<<<< HEAD
                frame_idx,
=======
                _ee_frame_idx,
>>>>>>> e3f31c9c
                pinocchio.ReferenceFrame.LOCAL,
            )
            v = -J.T.dot(np.linalg.solve(J.dot(J.T) + self.DAMP * np.eye(6), err))
            q = pinocchio.integrate(self.model, q, v * self.DT)
            i += 1

        q_control = self._qmap_model2control(q.flatten())
        debug_info = {"iter": i, "final_error": err}

        return q_control, success, debug_info

    def q_array_to_dict(self, arr: np.ndarray):
        state = {}
        assert len(arr) == len(self.controlled_joint_names)
        for i, name in enumerate(self.controlled_joint_names):
            state[name] = arr[i]
        return state


class PositionIKOptimizer(IKSolverBase):
    """
    Solver that jointly optimizes IK and best orientation to achieve desired position.
    Can optimize any solver that implements IKSolverBase.
    Additionally, it implements IKSolverBase so this optimizer-based version can be readily dropped-in.
    """

    max_iterations: int = 30  # Max num of iterations for CEM
    num_samples: int = 100  # Total candidate samples for each CEM iteration
    num_top: int = 10  # Top N candidates for each CEM iteration

    def __init__(
        self,
        ik_solver: IKSolverBase,
        pos_error_tol: float,
        ori_error_range: Union[float, np.ndarray],
        pos_weight: float = 1.0,
        ori_weight: float = 0.0,
        cem_params: Optional[Dict] = None,
    ):
        self.pos_wt = pos_weight
        self.ori_wt = ori_weight

        # Initialize IK solver
        self.ik_solver = ik_solver

        # Initialize optimizer
        self.pos_error_tol = pos_error_tol
        if type(ori_error_range) is float:
            self.ori_error_range = ori_error_range * np.ones(3)
        else:
            self.ori_error_range = ori_error_range  # type: ignore

        cem_params = {} if cem_params is None else cem_params
        max_iterations = (
            cem_params["max_iterations"] if "max_iterations" in cem_params else self.max_iterations
        )
        num_samples = cem_params["num_samples"] if "num_samples" in cem_params else self.num_samples
        num_top = cem_params["num_top"] if "num_top" in cem_params else self.num_top

        self.opt = CEM(
            max_iterations=max_iterations,
            num_samples=num_samples,
            num_top=num_top,
            tol=self.pos_error_tol,
            sigma0=self.ori_error_range / 2,
        )

    def get_dof(self) -> int:
        return self.ik_solver.get_dof()

    def get_num_controllable_joints(self) -> int:
        return self.ik_solver.get_num_controllable_joints()

    def compute_ik(
        self,
        pos_desired: np.ndarray,
        quat_desired: np.ndarray,
        *args,
        **kwargs,
    ) -> Tuple[np.ndarray, bool, dict]:
        """optimization-based IK solver using CEM"""

        # Function to optimize: IK error given delta from original desired orientation
        def solve_ik(dr):
            pos = pos_desired
            quat = (R.from_rotvec(dr) * R.from_quat(quat_desired)).as_quat()

            q, _, subsolver_debug_info = self.ik_solver.compute_ik(pos, quat)
            pos_out, rot_out = self.ik_solver.compute_fk(q)

            cost_pos = np.linalg.norm(pos - pos_out)
            cost_rot = 1 - (rot_out * quat_desired).sum() ** 2  # TODO: just minimize dr?

            cost = self.pos_wt * cost_pos + self.ori_wt * cost_rot

            return cost, q

        # Optimize for IK and best orientation (x=0 -> use original desired orientation)
        cost_opt, q_result, max_iter, opt_sigma, success = self.opt.optimize(
            solve_ik, x0=np.zeros(3)
        )
        pos_out, quat_out = self.ik_solver.compute_fk(q_result)
        print(
            f"After ik optimization, cost: {cost_opt}, result: {pos_out, quat_out} vs desired: {pos_desired, quat_desired}"
        )

        debug_info = {
            "best_cost": cost_opt,
            "last_iter": max_iter,
            "opt_sigma": opt_sigma,
        }

        return q_result, success, debug_info

    def compute_fk(self, q):
        return self.ik_solver.compute_fk(q)


class CEM:
    """class implementing generic CEM solver for optimization"""

    def __init__(
        self,
        max_iterations: int,
        num_samples: int,
        num_top: int,
        tol: float,
        sigma0: np.ndarray,
    ):
        """
        max_iterations: max number of iterations
        num_samples: number of samples per iteration
        num_top: number of top samples to use for next iteration
        tol: tolerance for stopping criterion
        """
        self.max_iterations = max_iterations
        self.num_samples = num_samples
        self.num_top = num_top
        self.cost_tol = tol
        self.sigma0 = sigma0

    def optimize(self, func: Callable, x0: np.ndarray):
        """optimize function func with initial guess mu=x0 and initial std=sigma0"""
        assert (
            x0.shape == self.sigma0.shape
        ), f"x0 and sigma0 must have same shape, got {x0.shape} and {self.sigma0.shape}"

        i = 0
        mu = x0
        sigma = self.sigma0

        while True:
            # Sample x
            x_arr = mu + sigma * np.random.randn(self.num_samples, x0.shape[0])

            # Compute costs
            cost_arr = np.zeros(self.num_samples)
            aux_outputs = [None for _ in range(self.num_samples)]
            for j, x in enumerate(x_arr):
                cost_arr[j], aux_outputs[j] = func(x)

            # Sort costs
            idx_sorted_arr = np.argsort(cost_arr)
            i_best = idx_sorted_arr[0]

            # Check termination
            i += 1
            if i >= self.max_iterations or np.all(sigma <= self.cost_tol / 10):
                # If we have run out of iterations or if our sigma has converged before getting close enough, per our
                # error tolerances, then the optimization failed
                success = False
                break

            if cost_arr[i_best] <= self.cost_tol:
                success = True
                break

            # Update distribution
            mu = np.mean(x_arr[idx_sorted_arr[: self.num_top], :], axis=0)
            sigma = np.std(x_arr[idx_sorted_arr[: self.num_top], :], axis=0)

        return cost_arr[i_best], aux_outputs[i_best], i, sigma, success<|MERGE_RESOLUTION|>--- conflicted
+++ resolved
@@ -144,11 +144,6 @@
         node_a: str,
         node_b: str,
         ignore_missing_joints: bool = False,
-<<<<<<< HEAD
-    ):
-        """
-        Get a transformation matrix transforming from node_a frame to node_b frame
-=======
     ) -> np.ndarray:
         """
         Get a transformation matrix transforming from node_a frame to node_b frame
@@ -161,7 +156,6 @@
 
         Returns:
             transformation matrix from node_a to node_b
->>>>>>> e3f31c9c
         """
         q_model = self._qmap_control2model(config, ignore_missing_joints=ignore_missing_joints)
         # print('q_model', q_model)
@@ -219,11 +213,7 @@
         num_attempts: int = 1,
         verbose: bool = False,
         ignore_missing_joints: bool = False,
-<<<<<<< HEAD
-        node_name=None,
-=======
         custom_ee_frame: Optional[str] = None,
->>>>>>> e3f31c9c
     ) -> Tuple[np.ndarray, bool, dict]:
         """given end-effector position and quaternion, return joint values.
 
@@ -253,18 +243,8 @@
         desired_ee_pose = pinocchio.SE3(R.from_quat(quat_desired).as_matrix(), pos_desired)
         while True:
             pinocchio.forwardKinematics(self.model, self.data, q)
-<<<<<<< HEAD
-            if node_name is not None:
-                frame_idx = [f.name for f in self.model.frames].index(node_name)
-            else:
-                frame_idx = self.ee_frame_idx
-            pinocchio.updateFramePlacement(self.model, self.data, frame_idx)
-
-            dMi = desired_ee_pose.actInv(self.data.oMf[frame_idx])
-=======
             pinocchio.updateFramePlacement(self.model, self.data, _ee_frame_idx)
             dMi = desired_ee_pose.actInv(self.data.oMf[_ee_frame_idx])
->>>>>>> e3f31c9c
             err = pinocchio.log(dMi).vector
             if verbose:
                 print(f"[pinocchio_ik_solver] iter={i}; error={err}")
@@ -278,11 +258,7 @@
                 self.model,
                 self.data,
                 q,
-<<<<<<< HEAD
-                frame_idx,
-=======
                 _ee_frame_idx,
->>>>>>> e3f31c9c
                 pinocchio.ReferenceFrame.LOCAL,
             )
             v = -J.T.dot(np.linalg.solve(J.dot(J.T) + self.DAMP * np.eye(6), err))
