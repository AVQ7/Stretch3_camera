# Copyright (c) Hello Robot, Inc.
# All rights reserved.
#
# This source code is licensed under the license found in the LICENSE file in the root directory
# of this source tree.
#
# Some code may be adapted from other open-source works with their respective licenses. Original
# license information maybe found below, if so.

# Store the version here so:
# 1) we don't load dependencies by storing it in __init__.py
# 2) we can import it in setup.py for the same reason
# 3) we can import it into your module

<<<<<<< HEAD
__version__ = "0.1.8"
=======
__version__ = "0.1.9"
>>>>>>> 5348f088
__stretchpy_protocol__ = "spp0"

if __name__ == "__main__":
    print(__version__)<|MERGE_RESOLUTION|>--- conflicted
+++ resolved
@@ -12,11 +12,7 @@
 # 2) we can import it in setup.py for the same reason
 # 3) we can import it into your module
 
-<<<<<<< HEAD
-__version__ = "0.1.8"
-=======
-__version__ = "0.1.9"
->>>>>>> 5348f088
+__version__ = "0.1.10"
 __stretchpy_protocol__ = "spp0"
 
 if __name__ == "__main__":
