--- conflicted
+++ resolved
@@ -375,22 +375,11 @@
             labels="robot",
             colors=[255, 0, 0, 255],
         )
-<<<<<<< HEAD
-
-=======
->>>>>>> e3f31c9c
         rr.log("world/robot/arrow", rb_arrow, static=True)
         rr.log(
             "world/robot/blob",
             rr.Points3D([0, 0, 0], colors=[255, 0, 0, 255], radii=0.13),
-<<<<<<< HEAD
-            static=True,
-        )
-        # rr.log("world/robot/arrow", rb_arrow)
-
-=======
-        )
->>>>>>> e3f31c9c
+        )
         rr.log(
             "world/robot",
             rr.Transform3D(
@@ -537,7 +526,6 @@
                 radii=np.ones(points.shape[0]) * obstacle_radius,
                 colors=[255, 0, 0],
             ),
-            static=True,
         )
         rr.log(
             "world/explored",
@@ -546,7 +534,6 @@
                 radii=np.ones(points.shape[0]) * explored_radius,
                 colors=[255, 255, 255],
             ),
-            static=True,
         )
         t6 = timeit.default_timer()
 
