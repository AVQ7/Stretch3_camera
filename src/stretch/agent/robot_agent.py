--- conflicted
+++ resolved
@@ -34,12 +34,8 @@
 from stretch.motion.algo import RRTConnect, Shortcut, SimplifyXYT
 from stretch.perception.encoders import BaseImageTextEncoder, get_encoder
 from stretch.perception.wrapper import OvmmPerception
-<<<<<<< HEAD
-from stretch.utils.geometry import angle_difference  # , sophus2xyt, xyt2sophus
-=======
 from stretch.utils.geometry import angle_difference, xyt_base_to_global
 from stretch.utils.point_cloud import ransac_transform
->>>>>>> ca7cbbc3
 
 
 class RobotAgent:
@@ -156,10 +152,9 @@
 
         timestamp = f"{datetime.datetime.now():%Y-%m-%d-%H-%M-%S}"
 
-<<<<<<< HEAD
     def __del__(self):
         self._update_map_thread.join()
-=======
+
     def _create_voxel_map(self, parameters: Parameters) -> SparseVoxelMap:
         """Create a voxel map from parameters.
 
@@ -175,7 +170,6 @@
             voxel_size=self._voxel_size,
             use_instance_memory=self._use_instance_memory or self.semantic_sensor is not None,
         )
->>>>>>> ca7cbbc3
 
     @property
     def feature_match_threshold(self) -> float:
@@ -438,7 +432,6 @@
             instances=self.semantic_sensor is not None,
         )
 
-<<<<<<< HEAD
     def get_observations_loop(self):
         while True:
             obs = None
@@ -571,15 +564,12 @@
                 # print("Updated map")
             time.sleep(0.5)
 
-    def update(self, visualize_map: bool = False, debug_instances: bool = False):
-=======
     def update(
         self,
         visualize_map: bool = False,
         debug_instances: bool = False,
         move_head: Optional[bool] = None,
     ):
->>>>>>> ca7cbbc3
         """Step the data collector. Get a single observation of the world. Remove bad points, such as those from too far or too near the camera. Update the 3d world representation."""
         obs = None
         t0 = timeit.default_timer()
