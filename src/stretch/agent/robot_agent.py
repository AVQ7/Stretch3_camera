# Copyright (c) Hello Robot, Inc.
# All rights reserved.
#
# This source code is licensed under the license found in the LICENSE file in the root directory
# of this source tree.
#
# Some code may be adapted from other open-source works with their respective licenses. Original
# license information maybe found below, if so.

# Copyright (c) Meta Platforms, Inc. and affiliates.
#
# This source code is licensed under the MIT license found in the
# LICENSE file in the root directory of this source tree.
import datetime
import random
import time
import timeit
from pathlib import Path
from typing import Any, Dict, List, Optional, Tuple, Union

import numpy as np
import torch
from PIL import Image

import stretch.utils.logger as logger
from stretch.audio.text_to_speech import get_text_to_speech
from stretch.core.interfaces import Observations
from stretch.core.parameters import Parameters
from stretch.core.robot import AbstractGraspClient, AbstractRobotClient
from stretch.mapping.instance import Instance
from stretch.mapping.scene_graph import SceneGraph
from stretch.mapping.voxel import SparseVoxelMap, SparseVoxelMapNavigationSpace
from stretch.motion import ConfigurationSpace, Planner, PlanResult
from stretch.motion.algo import RRTConnect, Shortcut, SimplifyXYT
from stretch.perception.encoders import BaseImageTextEncoder, get_encoder
from stretch.perception.wrapper import OvmmPerception
from stretch.utils.geometry import angle_difference, xyt_base_to_global
from stretch.utils.obj_centric import ObjectCentricObservations, ObjectImage
from stretch.utils.point_cloud import ransac_transform


class RobotAgent:
    """Basic demo code. Collects everything that we need to make this work."""

    _retry_on_fail: bool = False
    debug_update_timing: bool = False
    update_rerun_every_time: bool = True
    normalize_embeddings: bool = False

    def __init__(
        self,
        robot: AbstractRobotClient,
        parameters: Union[Parameters, Dict[str, Any]],
        semantic_sensor: Optional[OvmmPerception] = None,
        grasp_client: Optional[AbstractGraspClient] = None,
        voxel_map: Optional[SparseVoxelMap] = None,
        debug_instances: bool = True,
        show_instances_detected: bool = False,
        use_instance_memory: bool = False,
    ):
        self.reset_object_plans()
        if isinstance(parameters, Dict):
            self.parameters = Parameters(**parameters)
        elif isinstance(parameters, Parameters):
            self.parameters = parameters
        else:
            raise RuntimeError(f"parameters of unsupported type: {type(parameters)}")
        self.robot = robot
        self.grasp_client = grasp_client
        self.debug_instances = debug_instances
        self.show_instances_detected = show_instances_detected

        self.semantic_sensor = semantic_sensor
        self.pos_err_threshold = parameters["trajectory_pos_err_threshold"]
        self.rot_err_threshold = parameters["trajectory_rot_err_threshold"]
        self.current_state = "WAITING"
        self.encoder = get_encoder(
            self.parameters["encoder"], self.parameters.get("encoder_args", {})
        )
        self.obs_count = 0
        self.obs_history: List[Observations] = []

        self.guarantee_instance_is_reachable = self.parameters.guarantee_instance_is_reachable
        self.use_scene_graph = self.parameters["use_scene_graph"]
        self.tts = get_text_to_speech(self.parameters["tts_engine"])
        self._use_instance_memory = use_instance_memory

        # ==============================================
        # Update configuration
        # If true, the head will sweep on update, collecting more information.
        self._sweep_head_on_update = parameters["agent"]["sweep_head_on_update"]

        # ==============================================
        # Task-level parameters
        # Grasping parameters
        self.current_receptacle: Instance = None
        self.current_object: Instance = None
        self.target_object = None
        self.target_receptacle = None
        # ==============================================

        # Parameters for feature matching and exploration
        self._is_match_threshold = parameters["instance_memory"]["matching"][
            "feature_match_threshold"
        ]

        # Expanding frontier - how close to frontier are we allowed to go?
        self._default_expand_frontier_size = parameters["motion_planner"]["frontier"][
            "default_expand_frontier_size"
        ]
        self._frontier_min_dist = parameters["motion_planner"]["frontier"]["min_dist"]
        self._frontier_step_dist = parameters["motion_planner"]["frontier"]["step_dist"]
        self._manipulation_radius = parameters["motion_planner"]["goals"]["manipulation_radius"]
        self._voxel_size = parameters["voxel_size"]

        if voxel_map is not None:
            self.voxel_map = voxel_map
        else:
            self.voxel_map = self._create_voxel_map(self.parameters)

        # Create planning space
        self.space = SparseVoxelMapNavigationSpace(
            self.voxel_map,
            self.robot.get_robot_model(),
            step_size=parameters["motion_planner"]["step_size"],
            rotation_step_size=parameters["motion_planner"]["rotation_step_size"],
            dilate_frontier_size=parameters["motion_planner"]["frontier"]["dilate_frontier_size"],
            dilate_obstacle_size=parameters["motion_planner"]["frontier"]["dilate_obstacle_size"],
            grid=self.voxel_map.grid,
        )

        self.reset_object_plans()

        # Store the current scene graph computed from detected objects
        self.scene_graph = None

        # Create a simple motion planner
        self.planner: Planner = RRTConnect(self.space, self.space.is_valid)
        if parameters["motion_planner"]["shortcut_plans"]:
            self.planner = Shortcut(self.planner, parameters["motion_planner"]["shortcut_iter"])
        if parameters["motion_planner"]["simplify_plans"]:
            self.planner = SimplifyXYT(self.planner, min_step=0.05, max_step=1.0, num_steps=8)

        timestamp = f"{datetime.datetime.now():%Y-%m-%d-%H-%M-%S}"

    def _create_voxel_map(self, parameters: Parameters) -> SparseVoxelMap:
        """Create a voxel map from parameters.

        Args:
            parameters(Parameters): the parameters for the voxel map

        Returns:
            SparseVoxelMap: the voxel map
        """
        return SparseVoxelMap.from_parameters(
            parameters,
            self.encoder,
            voxel_size=self._voxel_size,
            use_instance_memory=self._use_instance_memory or self.semantic_sensor is not None,
        )

    @property
    def feature_match_threshold(self) -> float:
        """Return the feature match threshold"""
        return self._is_match_threshold

    @property
    def voxel_size(self) -> float:
        """Return the voxel size in meters"""
        return self._voxel_size

    def reset_object_plans(self):
        """Clear stored object planning information."""

        # Dictionary storing attempts to visit each object
        self._object_attempts: Dict[int, int] = {}
        self._cached_plans: Dict[int, PlanResult] = {}

        # Objects that cannot be reached
        self.unreachable_instances = set()

    def set_instance_as_unreachable(self, instance: Union[int, Instance]) -> None:
        """Mark an instance as unreachable."""
        if isinstance(instance, Instance):
            instance_id = instance.id
        elif isinstance(instance, int):
            instance_id = instance
        else:
            raise ValueError("Instance must be an Instance object or an int")
        self.unreachable_instances.add(instance_id)

    def is_instance_unreachable(self, instance: Union[int, Instance]) -> bool:
        """Check if an instance is unreachable."""
        if isinstance(instance, Instance):
            instance_id = instance.id
        elif isinstance(instance, int):
            instance_id = instance
        else:
            raise ValueError("Instance must be an Instance object or an int")
        return instance_id in self.unreachable_instances

    def get_encoder(self) -> BaseImageTextEncoder:
        """Return the encoder in use by this model"""
        return self.encoder

    def encode_text(self, text: str) -> torch.Tensor:
        """Encode text using the encoder"""
        return self.encoder.encode_text(text)

    def encode_image(self, image: Union[np.ndarray, torch.Tensor]) -> torch.Tensor:
        """Encode image using the encoder"""
        return self.encoder.encode_image(image)

    def compare_features(self, feature1: torch.Tensor, feature2: torch.Tensor) -> float:
        """Compare two feature vectors using the encoder"""
        return self.encoder.compute_score(feature1, feature2)

    def get_instance_from_text(
        self,
        text_query: str,
        aggregation_method: str = "mean",
        normalize: bool = False,
        verbose: bool = True,
    ) -> Optional[tuple]:
        """Get the instance that best matches the text query.

        Args:
            text_query(str): the text query
            aggregation_method(str): how to aggregate the embeddings. Should be one of (max, mean).
            normalize(bool): whether to normalize the embeddings
            verbose(bool): whether to print debug info

        Returns:
            activation(float): the cosine similarity between the text query and the instance embedding
            instance(Instance): the instance that best matches the text query
        """
        if self.semantic_sensor is None:
            return None
        assert aggregation_method in [
            "max",
            "mean",
        ], f"Invalid aggregation method {aggregation_method}"
        encoded_text = self.encode_text(text_query).to(self.voxel_map.map_2d_device)
        best_instance = None
        best_activation = -1.0
        print("--- Searching for instance ---")
        for instance in self.voxel_map.get_instances():
            ins = instance.get_instance_id()
            emb = instance.get_image_embedding(
                aggregation_method=aggregation_method, normalize=normalize
            )
            activation = self.encoder.compute_score(emb, encoded_text)
            if activation.item() > best_activation:
                best_activation = activation.item()
                best_instance = instance
                if verbose:
                    print(
                        f" - Instance {ins} has activation {activation.item()} > {best_activation}"
                    )
            elif verbose:
                print(f" - Instance {ins} has activation {activation.item()}")
        return best_activation, best_instance

    def get_instances(self) -> List[Instance]:
        """Return all instances in the voxel map."""
        return self.voxel_map.get_instances()

    def get_instances_from_text(
        self,
        text_query: str,
        aggregation_method: str = "mean",
        normalize: bool = False,
        verbose: bool = True,
        threshold: float = 0.05,
    ) -> Optional[Tuple[List[float], List[Instance]]]:
        """Get all instances that match the text query.

        Args:
            text_query(str): the text query
            aggregation_method(str): how to aggregate the embeddings. Should be one of (max, mean).
            normalize(bool): whether to normalize the embeddings
            verbose(bool): whether to print debug info
            threshold(float): the minimum cosine similarity between the text query and the instance embedding

        Returns:
            matches: a list of tuples with two members:
                activation(float): the cosine similarity between the text query and the instance embedding
                instance(Instance): the instance that best matches the text query
        """
        if self.semantic_sensor is None:
            return None
        assert aggregation_method in [
            "max",
            "mean",
        ], f"Invalid aggregation method {aggregation_method}"
        activations = []
        matches = []
        # Encode the text query and move it to the same device as the instance embeddings
        encoded_text = self.encode_text(text_query).to(self.voxel_map.map_2d_device)
        # Compute the cosine similarity between the text query and each instance embedding
        for instance in self.voxel_map.get_instances():
            ins = instance.get_instance_id()
            emb = instance.get_image_embedding(
                aggregation_method=aggregation_method, normalize=normalize
            )

            # TODO: this is hacky - should probably just not support other encoders this way
            # if hasattr(self.encoder, "classify"):
            #    prob = self.encoder.classify(instance.get_best_view().get_image(), text_query)
            #    activation = prob
            # else:
            activation = self.encoder.compute_score(emb, encoded_text)

            # Add the instance to the list of matches if the cosine similarity is above the threshold
            if activation.item() > threshold:
                activations.append(activation.item())
                matches.append(instance)
                if verbose:
                    print(f" - Instance {ins} has activation {activation.item()} > {threshold}")
            elif verbose:
                print(
                    f" - Skipped instance {ins} with activation {activation.item()} < {threshold}"
                )
        return activations, matches

    def get_navigation_space(self) -> ConfigurationSpace:
        """Returns reference to the navigation space."""
        return self.space

    @property
    def navigation_space(self) -> ConfigurationSpace:
        """Returns reference to the navigation space."""
        return self.space

    def place_object(self, object_goal: Optional[str] = None, **kwargs) -> bool:
        """Try to place an object."""
        if not self.robot.in_manipulation_mode():
            self.robot.switch_to_manipulation_mode()
        if self.grasp_client is None:
            logger.warn("Tried to place without providing a grasp client.")
            return False
        return self.grasp_client.try_placing(object_goal=object_goal, **kwargs)

    def grasp_object(self, object_goal: Optional[str] = None, **kwargs) -> bool:
        """Try to grasp a potentially specified object."""
        # Put the robot in manipulation mode
        if not self.robot.in_manipulation_mode():
            self.robot.switch_to_manipulation_mode()
        if self.grasp_client is None:
            logger.warn("Tried to grasp without providing a grasp client.")
            return False
        return self.grasp_client.try_grasping(object_goal=object_goal, **kwargs)

    def rotate_in_place(
        self, steps: Optional[int] = -1, visualize: bool = False, verbose: bool = False
    ) -> bool:
        """Simple helper function to make the robot rotate in place. Do a 360 degree turn to get some observations (this helps debug the robot and create a nice map).

        Args:
            steps(int): number of steps to rotate (each step is 360 degrees / steps). If steps <= 0, use the default number of steps from the parameters.
            visualize(bool): show the map as we rotate. Default is False.

        Returns:
            executed(bool): false if we did not actually do any rotations"""
        logger.info("Rotate in place")
        if steps is None or steps <= 0:
            # Read the number of steps from the parameters
            steps = self.parameters["agent"]["in_place_rotation_steps"]

        step_size = 2 * np.pi / steps
        i = 0
        x, y, theta = self.robot.get_base_pose()
        if verbose:
            print(f"==== ROTATE IN PLACE at {x}, {y} ====")
        while i < steps:
            t0 = timeit.default_timer()
            self.robot.navigate_to(
                [x, y, theta + (i * step_size)],
                relative=False,
                blocking=True,
                verbose=verbose,
            )
            t1 = timeit.default_timer()

            if self.robot.last_motion_failed():
                # We have a problem!
                raise RuntimeError("Robot is stuck!")
            else:
                i += 1

            # Add an observation after the move
            if verbose:
                print(" - Navigation took", t1 - t0, "seconds")
                print(f"---- UPDATE {i+1} at {x}, {y}----")
            t0 = timeit.default_timer()
            self.update()
            t1 = timeit.default_timer()
            if verbose:
                print("Update took", t1 - t0, "seconds")

            if visualize:
                self.voxel_map.show(
                    orig=np.zeros(3),
                    xyt=self.robot.get_base_pose(),
                    footprint=self.robot.get_robot_model().get_footprint(),
                    instances=self.semantic_sensor is not None,
                )

        return True

    def get_command(self):
        """Get a command from config file or from user input if not specified."""
        task = self.parameters.get("task").get("command")
        if task is not None and len(task) > 0:
            return task
        else:
            return self.ask("Please type any task you want the robot to do: ")

    def show_map(self):
        """Helper function to visualize the 3d map as it stands right now"""
        self.voxel_map.show(
            orig=np.zeros(3),
            xyt=self.robot.get_base_pose(),
            footprint=self.robot.get_robot_model().get_footprint(),
            instances=self.semantic_sensor is not None,
        )

    def update(
        self,
        visualize_map: bool = False,
        debug_instances: bool = False,
        move_head: Optional[bool] = None,
    ):
        """Step the data collector. Get a single observation of the world. Remove bad points, such as those from too far or too near the camera. Update the 3d world representation."""
        obs = None
        t0 = timeit.default_timer()

        steps = 0
        move_head = (move_head is None and self._sweep_head_on_update) or move_head is True
        if move_head:
            self.robot.move_to_nav_posture()
<<<<<<< HEAD
=======
            # Pause a bit first to make sure the robot is in the right posture
            time.sleep(0.1)
>>>>>>> 0bac9929
            num_steps = 5
        else:
            num_steps = 1

        while obs is None:
            obs = self.robot.get_observation()
            t1 = timeit.default_timer()
            if t1 - t0 > 10:
                logger.error("Failed to get observation")
                return

        tilt = -1 * np.pi / 4
        for i in range(num_steps):
            if move_head:
                pan = -1 * i * np.pi / 4
                print(f"[UPDATE] Head sweep {i} at {pan}, {tilt}")
                self.robot.head_to(pan, tilt, blocking=True)
                time.sleep(0.1)
                obs = self.robot.get_observation()

            t1 = timeit.default_timer()
            self.obs_history.append(obs)
            self.obs_count += 1
            # Optionally do this
            if self.semantic_sensor is not None:
                # Semantic prediction
                obs = self.semantic_sensor.predict(obs)

            t2 = timeit.default_timer()
            self.voxel_map.add_obs(obs)
            t3 = timeit.default_timer()

            if not move_head:
                break

        if move_head:
            self.robot.head_to(0, tilt, blocking=True)
            x, y, theta = self.robot.get_base_pose()
            self.voxel_map.delete_obstacles(
                radius=0.3, point=np.array([x, y]), min_height=self.voxel_map.obs_min_height
            )

        if self.use_scene_graph:
            self._update_scene_graph()
            self.scene_graph.get_relationships()

        t4 = timeit.default_timer()

        # Add observation - helper function will unpack it
        if visualize_map:
            # Now draw 2d maps to show what was happening
            self.voxel_map.get_2d_map(debug=True)

        t5 = timeit.default_timer()

        if debug_instances:
            # We need to load and configure matplotlib here
            # to make sure that it's set up properly.
            import matplotlib

            matplotlib.use("TkAgg")
            import matplotlib.pyplot as plt

            instances = self.voxel_map.get_instances()
            for instance in instances:
                best_view = instance.get_best_view()
                plt.imshow(best_view.get_image())
                plt.axis("off")
                plt.show()

        t6 = timeit.default_timer()

        if self.robot._rerun and self.update_rerun_every_time:
            self.update_rerun()

        t7 = timeit.default_timer()
        if self.debug_update_timing:
            print("Update timing:")
            print("Time to get observation:", t1 - t0, "seconds, % =", (t1 - t0) / (t7 - t0))
            print("Time to predict:", t2 - t1, "seconds, % =", (t2 - t1) / (t7 - t0))
            print("Time to add obs:", t3 - t2, "seconds, % =", (t3 - t2) / (t7 - t0))
            print("Time to update scene graph:", t4 - t3, "seconds, % =", (t4 - t3) / (t7 - t0))
            print("Time to get 2d map:", t5 - t4, "seconds, % =", (t5 - t4) / (t7 - t0))
            print("Time to debug instances:", t6 - t5, "seconds, % =", (t6 - t5) / (t7 - t0))
            print("Time to update rerun:", t7 - t6, "seconds, % =", (t7 - t6) / (t7 - t0))

    def update_rerun(self):
        """Update the rerun server with the latest observations."""
        if self.robot._rerun:
            self.robot._rerun.update_voxel_map(self.space)
            self.robot._rerun.update_scene_graph(self.scene_graph, self.semantic_sensor)

        else:
            logger.error("No rerun server available!")

    def _update_scene_graph(self):
        """Update the scene graph with the latest observations."""
        if self.scene_graph is None:
            self.scene_graph = SceneGraph(self.parameters, self.voxel_map.get_instances())
        else:
            self.scene_graph.update(self.voxel_map.get_instances())
        # For debugging - TODO delete this code
        self.scene_graph.get_relationships(debug=False)
        # self.robot._rerun.update_scene_graph(self.scene_graph, self.semantic_sensor)

    def get_scene_graph(self) -> SceneGraph:
        """Return scene graph, such as it is."""
        self._update_scene_graph()
        return self.scene_graph

    @property
    def manipulation_radius(self) -> float:
        """Return the manipulation radius"""
        return self._manipulation_radius

    def plan_to_instance_for_manipulation(
        self,
        instance: Instance,
        start: np.ndarray,
        max_tries: int = 100,
        verbose: bool = True,
        use_cache: bool = True,
    ) -> PlanResult:
        """Move to a specific instance. Goes until a motion plan is found. This function is specifically for manipulation tasks: it plans to a rotation that's rotated 90 degrees from the default.

        Args:
            instance(Instance): an object in the world
            start(np.ndarray): the start position
            max_tries(int): the maximum number of tries to find a plan
            verbose(bool): extra info is printed
            use_cache(bool): whether to use cached plans

        Returns:
            PlanResult: the result of the motion planner
        """
        return self.plan_to_instance(
            instance,
            start=start,
            rotation_offset=np.pi / 2,
            radius_m=self._manipulation_radius,
            max_tries=max_tries,
            verbose=verbose,
            use_cache=use_cache,
        )

    def within_reach_of(
        self, instance: Instance, start: Optional[np.ndarray] = None, verbose: bool = False
    ) -> bool:
        """Check if the instance is within manipulation range.

        Args:
            instance(Instance): an object in the world
            start(np.ndarray): the start position
            verbose(bool): extra info is printed

        Returns:
            bool: whether the instance is within manipulation range
        """

        start = start if start is not None else self.robot.get_base_pose()
        if isinstance(start, np.ndarray):
            start = torch.tensor(start, device=self.voxel_map.device)
        object_xyz = instance.get_center()
        if np.linalg.norm(start[:2] - object_xyz[:2]) < self._manipulation_radius:
            return True
        if (
            ((instance.point_cloud[:, :2] - start[:2]).norm(dim=-1) < self._manipulation_radius)
            .any()
            .item()
        ):
            return True
        return False

    def plan_to_instance(
        self,
        instance: Instance,
        start: np.ndarray,
        verbose: bool = False,
        instance_id: int = -1,
        max_tries: int = 10,
        radius_m: float = 0.5,
        rotation_offset: float = 0.0,
        use_cache: bool = True,
    ) -> PlanResult:
        """Move to a specific instance. Goes until a motion plan is found.

        Args:
            instance(Instance): an object in the world
            verbose(bool): extra info is printed
            instance_ind(int): if >= 0 we will try to use this to retrieve stored plans
            rotation_offset(float): added to rotation of goal to change final relative orientation
        """

        res = None
        if verbose:
            for j, view in enumerate(instance.instance_views):
                print(f"- instance {instance_id} view {j} at {view.cam_to_world}")

        start_is_valid = self.space.is_valid(start, verbose=False)
        if not start_is_valid:
            return PlanResult(success=False, reason="invalid start state")

        # plan to the sampled goal
        has_plan = False
        if use_cache and instance_id >= 0 and instance_id in self._cached_plans:
            res = self._cached_plans[instance_id]
            has_plan = res.success
            if verbose:
                print(f"- try retrieving cached plan for {instance_id}: {has_plan=}")

        # Plan to the instance
        if not has_plan:
            # Call planner
            res = self.plan_to_bounds(
                instance.bounds,
                start,
                verbose,
                max_tries,
                radius_m,
                rotation_offset=rotation_offset,
            )
            if instance_id >= 0:
                self._cached_plans[instance_id] = res

        # Finally, return plan result
        return res

    def plan_to_bounds(
        self,
        bounds: np.ndarray,
        start: np.ndarray,
        verbose: bool = False,
        max_tries: int = 10,
        radius_m: float = 0.5,
        rotation_offset: float = 0.0,
    ) -> PlanResult:
        """Move to be near a bounding box in the world. Goes until a motion plan is found or max_tries is reached.

        Parameters:
            bounds(np.ndarray): the bounding box to move to
            start(np.ndarray): the start position
            verbose(bool): extra info is printed
            max_tries(int): the maximum number of tries to find a plan

        Returns:
            PlanResult: the result of the motion planner
        """

        mask = self.voxel_map.mask_from_bounds(bounds)
        try_count = 0
        res = None
        start_is_valid = self.space.is_valid(start, verbose=False)

        conservative_sampling = True
        # We will sample conservatively, staying away from obstacles and the edges of explored space -- at least at first.
        for goal in self.space.sample_near_mask(
            mask,
            radius_m=radius_m,
            conservative=conservative_sampling,
            rotation_offset=rotation_offset,
        ):
            goal = goal.cpu().numpy()
            if verbose:
                print("       Start:", start)
                print("Sampled Goal:", goal)
            show_goal = np.zeros(3)
            show_goal[:2] = goal[:2]
            goal_is_valid = self.space.is_valid(goal, verbose=False)
            if verbose:
                print("Start is valid:", start_is_valid)
                print(" Goal is valid:", goal_is_valid)
            if not goal_is_valid:
                if verbose:
                    print(" -> resample goal.")
                continue

            res = self.planner.plan(start, goal, verbose=False)
            if verbose:
                print("Found plan:", res.success)
            try_count += 1
            if res.success or try_count > max_tries:
                break

        # Planning failed
        if res is None:
            return PlanResult(success=False, reason="no valid plans found")
        return res

    def move_to_instance(self, instance: Instance, max_try_per_instance=10) -> bool:
        """Move to a specific instance. Goes until a motion plan is found.

        Args:
            instance(Instance): an object in the world
            max_try_per_instance(int): number of tries to move to the instance

        Returns:
            bool: whether the robot went to the instance
        """

        print("Moving to instance...")

        # Get the start position
        start = self.robot.get_base_pose()

        # Try to move to the instance
        # We will plan multiple times to see if we can get there
        for i in range(max_try_per_instance):
            res = self.plan_to_instance(instance, start, verbose=True)
            print("Plan result:", res.success)
            if res is not None and res.success:
                for i, pt in enumerate(res.trajectory):
                    print("-", i, pt.state)

                # Follow the planned trajectory
                print("Executing trajectory...")
                self.robot.execute_trajectory(
                    [pt.state for pt in res.trajectory],
                    pos_err_threshold=self.pos_err_threshold,
                    rot_err_threshold=self.rot_err_threshold,
                )

                # Check if the robot is stuck or if anything went wrong during motion execution
                # return self.robot.last_motion_failed() # TODO (hello-atharva): Fix this. This is not implemented
                return True
        return False

    def recover_from_invalid_start(self) -> bool:
        """Try to recover from an invalid start state.

        Returns:
            bool: whether the robot recovered from the invalid start state
        """

        # Get current invalid pose
        start = self.robot.get_base_pose()

        # Apply relative transformation to XYT
        forward = np.array([-0.1, 0, 0])
        backward = np.array([0.1, 0, 0])

        xyt_goal_forward = xyt_base_to_global(forward, start)
        xyt_goal_backward = xyt_base_to_global(backward, start)

        # Is this valid?
        if self.space.is_valid(xyt_goal_backward, verbose=True):
            logger.warning("Trying to move backwards...")
            # Compute the position forward or backward from the robot
            self.robot.navigate_to(xyt_goal_backward, relative=False)
        elif self.space.is_valid(xyt_goal_forward, verbose=True):
            logger.warning("Trying to move forward...")
            # Compute the position forward or backward from the robot
            self.robot.navigate_to(xyt_goal_forward, relative=False)
        else:
            logger.warning("Could not recover from invalid start state!")
            return False

        # Get the current position in case we are still invalid
        start = self.robot.get_base_pose()
        start_is_valid = self.space.is_valid(start, verbose=True)
        if not start_is_valid:
            logger.warning("Tried and failed to recover from invalid start state!")
            return False
        return start_is_valid

    def move_to_any_instance(
        self, matches: List[Tuple[int, Instance]], max_try_per_instance=10, verbose: bool = False
    ) -> bool:
        """Check instances and find one we can move to"""
        self.current_state = "NAV_TO_INSTANCE"
        self.robot.move_to_nav_posture()
        start = self.robot.get_base_pose()
        start_is_valid = self.space.is_valid(start, verbose=True)
        start_is_valid_retries = 5
        while not start_is_valid and start_is_valid_retries > 0:
            if verbose:
                print(f"Start {start} is not valid. Either back up a bit or go forward.")
            ok = self.recover_from_invalid_start()
            start_is_valid_retries -= 1
            start_is_valid = ok

        res = None

        # Just terminate here - motion planning issues apparently!
        if not start_is_valid:
            return False
            # TODO: fix this
            # raise RuntimeError("Invalid start state!")

        # Find and move to one of these
        for i, match in matches:
            tries = 0
            while tries <= max_try_per_instance:
                print("Checking instance", i)
                # TODO: this is a bad name for this variable
                res = self.plan_to_instance(match, start, instance_id=i)
                tries += 1
                if res is not None and res.success:
                    break
                else:
                    # TODO: remove debug code
                    print("-> could not plan to instance", i)
                    if i not in self._object_attempts:
                        self._object_attempts[i] = 1
                    else:
                        self._object_attempts[i] += 1

                    print("no plan found, explore more")
                    self.run_exploration(
                        manual_wait=False,
                        explore_iter=10,
                        task_goal=None,
                        go_home_at_end=False,
                    )
            if res is not None and res.success:
                break

        if res is not None and res.success:
            # Now move to this location
            print("Full plan to object:")
            for i, pt in enumerate(res.trajectory):
                print("-", i, pt.state)
            self.robot.execute_trajectory(
                [pt.state for pt in res.trajectory],
                pos_err_threshold=self.pos_err_threshold,
                rot_err_threshold=self.rot_err_threshold,
            )

            if self.robot.last_motion_failed():
                print("!!!!!!!!!!!!!!!!!!!!!!")
                print("ROBOT IS STUCK! Move back!")
                r = np.random.randint(3)
                if r == 0:
                    self.robot.navigate_to([-0.1, 0, 0], relative=True, blocking=True)
                elif r == 1:
                    self.robot.navigate_to([0, 0, np.pi / 4], relative=True, blocking=True)
                elif r == 2:
                    self.robot.navigate_to([0, 0, -np.pi / 4], relative=True, blocking=True)
                return False

            time.sleep(1.0)
            self.robot.navigate_to([0, 0, np.pi / 2], relative=True)
            self.robot.move_to_manip_posture()
            return True

        return False

    def print_found_classes(self, goal: Optional[str] = None):
        """Helper. print out what we have found according to detic."""
        if self.semantic_sensor is None:
            logger.warning("Tried to print classes without semantic sensor!")
            return

        instances = self.voxel_map.get_instances()
        if goal is not None:
            print(f"Looking for {goal}.")
        print("So far, we have found these classes:")
        for i, instance in enumerate(instances):
            oid = int(instance.category_id.item())
            name = self.semantic_sensor.get_class_name_for_id(oid)
            print(i, name, instance.score)

    def start(
        self,
        goal: Optional[str] = None,
        visualize_map_at_start: bool = False,
        can_move: bool = True,
        verbose: bool = False,
    ) -> None:

        # Call the robot's own startup hooks
        started = self.robot.start()
        if not started:
            # update here
            raise RuntimeError("Robot failed to start!")

        if can_move:
            # First, open the gripper...
            self.robot.switch_to_manipulation_mode()
            self.robot.open_gripper()

            # Tuck the arm away
            if verbose:
                print("Sending arm to  home...")
            self.robot.move_to_nav_posture()
            if verbose:
                print("... done.")

        # Move the robot into navigation mode
        self.robot.switch_to_navigation_mode()
        if verbose:
            print("- Update map after switching to navigation posture")

        # Add some debugging stuff - show what 3d point clouds look like
        if visualize_map_at_start:
            self.update(visualize_map=False)  # Append latest observations
            print("- Visualize map after updating")
            self.voxel_map.show(
                orig=np.zeros(3),
                xyt=self.robot.get_base_pose(),
                footprint=self.robot.get_robot_model().get_footprint(),
                instances=self.semantic_sensor is not None,
            )
            self.print_found_classes(goal)

    def get_found_instances_by_class(
        self, goal: Optional[str], threshold: int = 0, debug: bool = False
    ) -> List[Tuple[int, Instance]]:
        """Check to see if goal is in our instance memory or not. Return a list of everything with the correct class.

        Parameters:
            goal(str): optional name of the object we want to find
            threshold(int): number of object attempts we are allowed to do for this object
            debug(bool): print debug info

        Returns:
            instance_id(int): a unique int identifying this instance
            instance(Instance): information about a particular object we believe exists
        """
        matching_instances = []
        if goal is None:
            # No goal means no matches
            return []
        instances = self.voxel_map.get_instances()
        for i, instance in enumerate(instances):
            oid = int(instance.category_id.item())
            name = self.semantic_sensor.get_class_name_for_id(oid)
            if name.lower() == goal.lower():
                matching_instances.append((i, instance))
        return self.filter_matches(matching_instances, threshold=threshold)

    def extract_symbolic_spatial_info(self, instances: List[Instance], debug=False):
        """Extract pairwise symbolic spatial relationship between instances using heurisitcs"""
        scene_graph = SceneGraph(parameters=self.parameters, instances=instances)
        return scene_graph.get_relationships()

    def get_all_reachable_instances(self, current_pose=None) -> List[Instance]:
        """get all reachable instances with their ids and cache the motion plans.

        Parameters:
            current_pose(np.ndarray): the current pose of the robot

        Returns:
            reachable_matches: list of instances that are reachable from the current pose
        """
        reachable_matches = []
        start = self.robot.get_base_pose() if current_pose is None else current_pose
        for i, instance in enumerate(self.voxel_map.get_instances()):
            if i not in self._cached_plans.keys():
                res = self.plan_to_instance(instance, start, instance_id=i)
                self._cached_plans[i] = res
            else:
                res = self._cached_plans[i]
            if res.success:
                reachable_matches.append(instance)
        return reachable_matches

    def get_ranked_instances(
        self, goal: str, threshold: int = 0, debug: bool = False
    ) -> List[Tuple[float, int, Instance]]:
        """Get instances and rank them by similarity to the goal, using our encoder, whatever that is.

        Parameters:
            goal(str): optional name of the object we want to find
            threshold(int): number of object attempts we are allowed to do for this object
            debug(bool): print debug info

        Returns:
            ranked_matches: list of tuples with three members:
            score(float): a similarity score between the goal and this instance
            instance_id(int): a unique int identifying this instance
            instance(Instance): information about a particular object detection
        """
        instances = self.voxel_map.get_instances()
        goal_emb = self.encode_text(goal)
        ranked_matches = []
        for i, instance in enumerate(instances):
            img_emb = instance.get_image_embedding(
                aggregation_method="mean", normalize=self.normalize_embeddings
            ).to(goal_emb.device)
            score = torch.matmul(goal_emb, img_emb.T).item()
            ranked_matches.append((score, i, instance))
        ranked_matches.sort(reverse=True)
        return ranked_matches

    def get_reachable_instances_by_class(
        self, goal: Optional[str], threshold: int = 0, debug: bool = False
    ) -> List[Instance]:
        """See if we can reach dilated object masks for different objects.

        Parameters:
            goal(str): optional name of the object we want to find
            threshold(int): number of object attempts we are allowed to do for this object
            debug(bool): print debug info

        Returns list of tuples with two members:
            instance_id(int): a unique int identifying this instance
            instance(Instance): information about a particular object we believe exists
        """
        matches = self.get_found_instances_by_class(goal=goal, threshold=threshold, debug=debug)
        reachable_matches = []
        self._cached_plans = {}
        start = self.robot.get_base_pose()
        for i, instance in matches:
            # compute its mask
            # see if this mask's area is explored and reachable from the current robot
            if self.guarantee_instance_is_reachable:
                res = self.plan_to_instance(instance, start, instance_id=i)
                self._cached_plans[i] = res
                if res.success:
                    reachable_matches.append(instance)
            else:
                reachable_matches.append(instance)
        return reachable_matches

    def filter_matches(
        self, matches: List[Tuple[int, Instance]], threshold: int = 1
    ) -> List[Tuple[int, Instance]]:
        """return only things we have not tried {threshold} times.

        Parameters:
            matches: list of tuples with two members:
                instance_id(int): a unique int identifying this instance
                instance(Instance): information about a particular object we believe exists
            threshold(int): number of object attempts we are allowed to do for this object

        Returns:
            filtered_matches: list of tuples with two members:
                instance_id(int): a unique int identifying this instance
                instance(Instance): information about a particular object we believe exists
        """
        filtered_matches = []
        for i, instance in matches:
            if i not in self._object_attempts or self._object_attempts[i] < threshold:
                filtered_matches.append((i, instance))
        return filtered_matches

    def go_home(self):
        """Simple helper function to send the robot home safely after a trial. This will use the current map and motion plan all the way there."""
        print("Go back to (0, 0, 0) to finish...")
        print("- change posture and switch to navigation mode")
        self.current_state = "NAV_TO_HOME"
        self.robot.move_to_nav_posture()

        print("- try to motion plan there")
        start = self.robot.get_base_pose()
        goal = np.array([0, 0, 0])
        print(f"- Current pose is valid: {self.space.is_valid(self.robot.get_base_pose())}")
        print(f"-   start pose is valid: {self.space.is_valid(start)}")
        print(f"-    goal pose is valid: {self.space.is_valid(goal)}")
        res = self.planner.plan(start, goal)
        # if it fails, skip; else, execute a trajectory to this position
        if res.success:
            print("- executing full plan to home!")
            self.robot.execute_trajectory([pt.state for pt in res.trajectory])
            print("Done!")
        else:
            print("Can't go home; planning failed!")

    def choose_best_goal_instance(self, goal: str, debug: bool = False) -> Instance:
        instances = self.voxel_map.get_instances()
        goal_emb = self.encode_text(goal)
        if debug:
            neg1_emb = self.encode_text("the color purple")
            neg2_emb = self.encode_text("a blank white wall")
        best_instance = None
        best_score = -float("Inf")
        for instance in instances:
            if debug:
                print("# views =", len(instance.instance_views))
                print("    cls =", instance.category_id)
            # TODO: remove debug code when not needed for visualization
            # instance._show_point_cloud_open3d()
            img_emb = instance.get_image_embedding(
                aggregation_method="mean", normalize=self.normalize_embeddings
            )
            goal_score = torch.matmul(goal_emb, img_emb).item()
            if debug:
                neg1_score = torch.matmul(neg1_emb, img_emb).item()
                neg2_score = torch.matmul(neg2_emb, img_emb).item()
                print("scores =", goal_score, neg1_score, neg2_score)
            if goal_score > best_score:
                best_instance = instance
                best_score = goal_score
        return best_instance

    def plan_to_frontier(
        self,
        start: np.ndarray,
        manual_wait: bool = False,
        random_goals: bool = False,
        try_to_plan_iter: int = 10,
        fix_random_seed: bool = False,
        verbose: bool = True,
    ) -> PlanResult:
        """Motion plan to a frontier location."""
        start_is_valid = self.space.is_valid(start, verbose=True)
        # if start is not valid move backwards a bit
        if not start_is_valid:
            if verbose:
                print("Start not valid. back up a bit.")
            ok = self.recover_from_invalid_start()
            if not ok:
                return PlanResult(False, reason="invalid start state")
        else:
            print("Planning to frontier...")

        # sample a goal
        if random_goals:
            goal = next(self.space.sample_random_frontier()).cpu().numpy()
        else:
            # Get frontier sampler
            sampler = self.space.sample_closest_frontier(
                start,
                verbose=False,
                expand_size=self._default_expand_frontier_size,
                min_dist=self._frontier_min_dist,
                step_dist=self._frontier_step_dist,
            )
            for i, goal in enumerate(sampler):
                if goal is None:
                    # No more positions to sample
                    break

                if self.space.is_valid(goal.cpu().numpy(), verbose=True):
                    if verbose:
                        print("       Start:", start)
                        print("Sampled Goal:", goal.cpu().numpy())
                else:
                    continue

                # For debugging, we can set the random seed to 0
                if fix_random_seed:
                    np.random.seed(0)
                    random.seed(0)

                self.planner.space.push_locations_to_stack(self.get_history(reversed=True))
                res = self.planner.plan(start, goal.cpu().numpy())
                if res.success:
                    return res
                else:
                    if verbose:
                        print("Plan failed. Reason:", res.reason)
        return PlanResult(False, reason="no valid plans found")

    def get_history(self, reversed: bool = False) -> List[np.ndarray]:
        """Get the history of the robot's positions."""
        history = []
        for obs in self.voxel_map.observations:
            history.append(obs.base_pose)
        if reversed:
            history.reverse()
        return history

    def run_exploration(
        self,
        manual_wait: bool = False,
        explore_iter: int = 3,
        try_to_plan_iter: int = 10,
        dry_run: bool = False,
        random_goals: bool = False,
        visualize: bool = False,
        task_goal: str = None,
        go_home_at_end: bool = False,
        show_goal: bool = False,
    ) -> Optional[List[Instance]]:
        """Go through exploration. We use the voxel_grid map created by our collector to sample free space, and then use our motion planner (RRT for now) to get there. At the end, we plan back to (0,0,0).

        Args:
            visualize(bool): true if we should do intermediate debug visualizations"""
        self.current_state = "EXPLORE"
        self.robot.move_to_nav_posture()
        all_starts = []
        all_goals = []

        # Explore some number of times
        matches = []
        no_success_explore = True
        for i in range(explore_iter):
            print("\n" * 2)
            print("-" * 20, i + 1, "/", explore_iter, "-" * 20)
            start = self.robot.get_base_pose()
            start_is_valid = self.space.is_valid(start, verbose=True)
            # if start is not valid move backwards a bit
            if not start_is_valid:
                print("Start not valid. back up a bit.")
                print(f"robot base pose: {self.robot.get_base_pose()}")
                self.robot.navigate_to([-0.1, 0, 0], relative=True)
                continue

            # Now actually plan to the frontier
            print("       Start:", start)
            self.print_found_classes(task_goal)
            res = self.plan_to_frontier(
                start=start, random_goals=random_goals, try_to_plan_iter=try_to_plan_iter
            )

            # if it succeeds, execute a trajectory to this position
            if res.success:
                no_success_explore = False
                print("Plan successful!")
                for i, pt in enumerate(res.trajectory):
                    print(i, pt.state)
                all_starts.append(start)
                all_goals.append(res.trajectory[-1].state)
                if visualize:
                    print("Showing goal location:")
                    robot_center = np.zeros(3)
                    robot_center[:2] = self.robot.get_base_pose()[:2]
                    self.voxel_map.show(
                        orig=robot_center,
                        xyt=res.trajectory[-1].state,
                        footprint=self.robot.get_robot_model().get_footprint(),
                        instances=self.semantic_sensor is not None,
                    )
                if not dry_run:
                    self.robot.execute_trajectory(
                        [pt.state for pt in res.trajectory],
                        pos_err_threshold=self.pos_err_threshold,
                        rot_err_threshold=self.rot_err_threshold,
                    )
            else:
                # if it fails, try again or just quit
                if self._retry_on_fail:
                    print("Exploration failed. Try again!")
                    continue
                else:
                    print("Start = ", start)
                    print("Reason = ", res.reason)
                    print("Exploration failed. Quitting!")
                    break

            # Error handling
            if self.robot.last_motion_failed():
                print("!!!!!!!!!!!!!!!!!!!!!!")
                print("ROBOT IS STUCK! Move back!")
                print(f"robot base pose: {self.robot.get_base_pose()}")
                # Note that this is some random-walk code from habitat sim
                # This is a terrible idea, do not execute on a real robot
                # Not yet at least
                raise RuntimeError("Robot is stuck!")

                r = np.random.randint(3)
                if r == 0:
                    self.robot.navigate_to([-0.1, 0, 0], relative=True, blocking=True)
                elif r == 1:
                    self.robot.navigate_to([0, 0, np.pi / 4], relative=True, blocking=True)
                elif r == 2:
                    self.robot.navigate_to([0, 0, -np.pi / 4], relative=True, blocking=True)

            # Append latest observations
            self.update()
            # self.save_svm("", filename=f"debug_svm_{i:03d}.pkl")
            if visualize:
                # After doing everything - show where we will move to
                robot_center = np.zeros(3)
                robot_center[:2] = self.robot.get_base_pose()[:2]
                self.navigation_space.show(
                    orig=robot_center,
                    xyt=self.robot.get_base_pose(),
                    footprint=self.robot.get_robot_model().get_footprint(),
                )

            if manual_wait:
                input("... press enter ...")

            if task_goal is not None:
                matches = self.get_reachable_instances_by_class(task_goal)
                if len(matches) > 0:
                    print("!!! GOAL FOUND! Done exploration. !!!")
                    break

        if go_home_at_end:
            self.current_state = "NAV_TO_HOME"
            # Finally - plan back to (0,0,0)
            print("Go back to (0, 0, 0) to finish...")
            start = self.robot.get_base_pose()
            goal = np.array([0, 0, 0])
            res = self.planner.plan(start, goal)
            # if it fails, skip; else, execute a trajectory to this position
            if res.success:
                print("Full plan to home:")
                for i, pt in enumerate(res.trajectory):
                    print("-", i, pt.state)
                if not dry_run:
                    self.robot.execute_trajectory([pt.state for pt in res.trajectory])
            else:
                print("WARNING: planning to home failed!")

        return matches

    def move_closed_loop(self, goal: np.ndarray, max_time: float = 10.0) -> bool:
        """Helper function which will move while also checking which position the robot reached.

        Args:
            goal(np.ndarray): the goal position
            max_time(float): the maximum time to wait for the robot to reach the goal

        Returns:
            bool: true if the robot reached the goal, false otherwise
        """
        t0 = timeit.default_timer()
        self.robot.move_to_nav_posture()
        while True:
            self.robot.navigate_to(goal, blocking=False, timeout=30.0)
            if self.robot.last_motion_failed():
                return False
            position = self.robot.get_base_pose()
            if (
                np.linalg.norm(position[:2] - goal[:2]) < 0.1
                and angle_difference(position[2], goal[2]) < 0.1
                and self.robot.at_goal()
            ):
                return True
            t1 = timeit.default_timer()
            if t1 - t0 > max_time:
                return False
            time.sleep(0.1)

    def reset(self, verbose: bool = True):
        """Reset the robot's spatial memory. This deletes the instance memory and spatial map, and clears all observations.

        Args:
            verbose(bool): print out a message to the user making sure this does not go unnoticed. Defaults to True.
        """
        if verbose:
            print(
                "[WARNING] Resetting the robot's spatial memory. Everything it knows will go away!"
            )
        self.voxel_map.reset()
        self.reset_object_plans()

    def save_instance_images(self, root: Union[Path, str] = ".", verbose: bool = False) -> None:
        """Save out instance images from the voxel map that we have collected while exploring."""

        if isinstance(root, str):
            root = Path(root)

        # Write out instance images
        for i, instance in enumerate(self.voxel_map.get_instances()):
            for j, view in enumerate(instance.instance_views):
                image = Image.fromarray(view.cropped_image.byte().cpu().numpy())
                filename = f"instance{i}_view{j}.png"
                if verbose:
                    print(f"Saving instance image {i} view {j} to {root / filename}")
                image.save(root / filename)

    # OVMM primitives
    def go_to(self, object_goal: str, **kwargs) -> bool:
        """Go to a specific object in the world."""
        # Find closest instance
        print(f"Going to {object_goal}")
        _, instance = self.get_instance_from_text(object_goal)
        instance.show_best_view(title=object_goal)

        # Move to the instance
        return self.move_to_instance(instance)

    def pick(self, object_goal: str, **kwargs) -> bool:
        """Pick up an object."""
        # Find closest instance
        instances = self.get_found_instances_by_class(object_goal)
        if len(instances) == 0:
            return False

        # Move to the instance with the highest score
        # Sort by score
        instances.sort(key=lambda x: x[1].score, reverse=True)
        instance = instances[0][1]

        # Move to the instance
        if not self.move_to_instance(instance):
            return False

        # Grasp the object
        return self.grasp_object(object_goal)

    def place(self, object_goal: str, **kwargs) -> bool:
        """Place an object."""
        # Find closest instance
        instances = self.get_found_instances_by_class(object_goal)

        if len(instances) == 0:
            return False

        # Move to the instance with the highest score
        # Sort by score
        instances.sort(key=lambda x: x[1].score, reverse=True)
        instance = instances[0][1]

        # Move to the instance
        if not self.move_to_instance(instance):
            return False

        # Place the object
        return self.place_object(object_goal)

    def say(self, msg: str):
        """Provide input either on the command line or via chat client"""
        self.tts.say_async(msg)

    def robot_say(self, msg: str):
        """Hae the robot say something out loud. This will send the text over to the robot from wherever the client is running."""
        self.robot.say(msg)

    def ask(self, msg: str) -> str:
        """Receive input from the user either via the command line or something else"""
        # if self.chat is not None:
        #  return self.chat.input(msg)
        # else:
        # TODO: support other ways of saying
        return input(msg)

    def open_cabinet(self, object_goal: str, **kwargs) -> bool:
        """Open a cabinet."""
        print("Not implemented yet.")
        return True

    def close_cabinet(self, object_goal: str, **kwargs) -> bool:
        """Close a cabinet."""
        print("Not implemented yet.")
        return True

    def wave(self, **kwargs) -> bool:
        """Wave."""
        n_waves = 3
        pitch = 0.2
        yaw_amplitude = 0.25
        roll_amplitude = 0.15
        lift_height = 1.0
        self.robot.switch_to_manipulation_mode()

        first_pose = [0.0, lift_height, 0.05, 0.0, 0.0, 0.0]

        # move to initial lift height
        first_pose[1] = lift_height
        self.robot.arm_to(first_pose, blocking=True)

        # generate poses
        wave_poses = np.zeros((n_waves * 2, 6))
        for i in range(n_waves):
            j = i * 2
            wave_poses[j] = [0.0, lift_height, 0.05, -yaw_amplitude, pitch, -roll_amplitude]
            wave_poses[j + 1] = [0.0, lift_height, 0.05, yaw_amplitude, pitch, roll_amplitude]

        # move to poses w/o blocking to make smoother motions
        for pose in wave_poses:
            self.robot.arm_to(pose, blocking=False)
            time.sleep(0.375)

        self.robot.switch_to_navigation_mode()
        return True

    def load_map(
        self,
        filename: str,
        color_weight: float = 0.5,
        debug: bool = False,
        ransac_distance_threshold: float = 0.1,
    ) -> None:
        """Load a map from a PKL file. Creates a new voxel map and loads the data from the file into this map. Then uses RANSAC to figure out where the current map and the loaded map overlap, computes a transform, and applies this transform to the loaded map to align it with the current map.

        Args:
            filename(str): the name of the file to load the map from
        """

        # Load the map from the file
        loaded_voxel_map = self._create_voxel_map(self.parameters)
        loaded_voxel_map.read_from_pickle(filename, perception=self.semantic_sensor)

        xyz1, _, _, rgb1 = loaded_voxel_map.get_pointcloud()
        xyz2, _, _, rgb2 = self.voxel_map.get_pointcloud()

        # tform = find_se3_transform(xyz1, xyz2, rgb1, rgb2)
        tform, fitness, inlier_rmse, num_inliers = ransac_transform(
            xyz1, xyz2, visualize=debug, distance_threshold=ransac_distance_threshold
        )
        print("------------- Loaded map ---------------")
        print("Aligning maps...")
        print("RANSAC transform from old to new map:")
        print(tform)
        print("Fitness:", fitness)
        print("Inlier RMSE:", inlier_rmse)
        print("Num inliers:", num_inliers)
        print("----------------------------------------")

        # Apply the transform to the loaded map and
        if debug:
            # for visualization
            from stretch.utils.point_cloud import show_point_cloud

            # Apply the transform to the loaded map
            xyz1 = xyz1 @ tform[:3, :3].T + tform[:3, 3]

            _xyz = np.concatenate([xyz1.cpu().numpy(), xyz2.cpu().numpy()], axis=0)
            _rgb = np.concatenate([rgb1.cpu().numpy(), rgb2.cpu().numpy() * 0.5], axis=0) / 255
            show_point_cloud(_xyz, _rgb, orig=np.zeros(3))

        # Add the loaded map to the current map
        print("Reprocessing map with new pose transform...")
        self.voxel_map.read_from_pickle(
            filename, perception=self.semantic_sensor, transform_pose=tform
        )
        self.voxel_map.show()

    def get_detections(self, **kwargs) -> List[str]:
        """Get the current detections."""
        instances = self.voxel_map.get_instances()

        # Consider only instances close to the robot
        robot_pose = self.robot.get_base_pose()
        close_instances = []

        for instance in instances:
            instance_pose = instance.get_best_view().cam_to_world
            distance = np.linalg.norm(robot_pose[:2] - instance_pose[:2])
            if distance < 2.0:
                close_instances.append(instance)

        close_instances_names = [
            self.semantic_sensor.get_class_name_for_id(instance.category_id)
            for instance in close_instances
        ]
        return close_instances_names

    def execute(self, plan: str) -> bool:
        """Execute a plan function given as a string."""
        try:
            exec(plan)

            return True
        except Exception as e:
            print(f"Failed to execute plan: {e}")
            return False

    def get_object_centric_world_representation(
        self,
        instance_memory,
        max_context_length: int,
        sample_strategy: str,
        task: str = None,
        text_features=None,
        scene_graph=None,
    ) -> ObjectCentricObservations:
        """Get version that LLM can handle - convert images into torch if not already in that format. This will also clip the number of instances to the max context length.

        Args:
            instance_memory: the instance memory
            max_context_length: the maximum number of instances to consider
            sample_strategy: the strategy to use for sampling instances
            task: the task that the robot is trying to solve
            text_features: the text features
            scene_graph: the scene graph

        Returns:
            ObjectCentricObservations: a list of object-centric observations
        """

        obs = ObjectCentricObservations(object_images=[], scene_graph=scene_graph)
        candidate_objects = []
        for instance in instance_memory:
            global_id = instance.global_id
            crop = instance.get_best_view()
            features = crop.embedding
            crop = crop.cropped_image
            if isinstance(crop, np.ndarray):
                crop = torch.from_numpy(crop)
            candidate_objects.append((crop, global_id, features))

        if len(candidate_objects) >= max_context_length:
            logger.warning(
                f"\nWarning: VLMs can only handle limited size of crops -- ignoring instances using strategy: {sample_strategy}..."
            )
            if sample_strategy == "clip":
                # clip ranking
                if task:
                    print(f"clip sampling based on task: {task}")
                    device = "cuda" if torch.cuda.is_available() else "cpu"
                    image_features = []
                    for obj in candidate_objects:
                        image_features.append(obj[2])
                    image_features = torch.stack(image_features).squeeze(1).to(device)
                    similarity = (100.0 * text_features @ image_features.T).softmax(dim=-1)
                    _, indices = similarity[0].topk(len(candidate_objects))
                    sorted_objects = []
                    for k in indices:
                        sorted_objects.append(candidate_objects[k.item()])
                    candidate_objects = sorted_objects
            else:
                raise NotImplementedError

        for crop_id, obj in enumerate(
            candidate_objects[: min(max_context_length, len(candidate_objects))]
        ):
            obs.object_images.append(
                ObjectImage(crop_id=crop_id, image=obj[0].contiguous(), instance_id=obj[1])
            )
        return obs

    def get_object_centric_observations(
        self,
        show_prompts: bool = False,
        task: Optional[str] = None,
        current_pose=None,
        plan_with_reachable_instances=False,
        plan_with_scene_graph=False,
    ) -> ObjectCentricObservations:
        """Get object-centric observations for the current state of the world. This is a list of images and associated object information.

        Args:
            show_prompts(bool): whether to show prompts to the user
            task(str): the task that the robot is trying to solve
            current_pose(np.ndarray): the current pose of the robot

        Returns:
            ObjectCentricObservations: a list of object-centric observations
        """
        if plan_with_reachable_instances:
            instances = self.get_all_reachable_instances(current_pose=current_pose)
        else:
            instances = self.voxel_map.get_instances()

        scene_graph = None

        if plan_with_scene_graph:
            scene_graph = self.extract_symbolic_spatial_info(instances)

        world_representation = self.get_object_centric_world_representation(
            instances,
            self.parameters.get("vlm/vlm_context_length", 20),
            self.parameters.get("vlm/sample_strategy", "clip"),
            task,
            self.encode_text(task),
            scene_graph,
        )
        return world_representation<|MERGE_RESOLUTION|>--- conflicted
+++ resolved
@@ -439,11 +439,8 @@
         move_head = (move_head is None and self._sweep_head_on_update) or move_head is True
         if move_head:
             self.robot.move_to_nav_posture()
-<<<<<<< HEAD
-=======
             # Pause a bit first to make sure the robot is in the right posture
             time.sleep(0.1)
->>>>>>> 0bac9929
             num_steps = 5
         else:
             num_steps = 1
