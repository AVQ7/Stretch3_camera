--- conflicted
+++ resolved
@@ -1,10 +1,6 @@
 from .emote import (
     ApproachOperation,
     AvertGazeOperation,
-<<<<<<< HEAD
-    LookAtOperation,
-=======
->>>>>>> c74add4a
     NodHeadOperation,
     ShakeHeadOperation,
     TestOperation,
