--- conflicted
+++ resolved
@@ -18,7 +18,6 @@
 import click
 import numpy as np
 import zmq
-from scipy.spatial.transform import Rotation as R
 from termcolor import colored
 
 import stretch.motion.constants as constants
@@ -29,16 +28,12 @@
 from stretch.core.robot import AbstractRobotClient
 from stretch.motion import PlanResult
 from stretch.motion.kinematics import HelloStretchIdx, HelloStretchKinematics
-<<<<<<< HEAD
-from stretch.utils.geometry import angle_difference, posquat2sophus, sophus2posquat
-=======
 from stretch.utils.geometry import (
     angle_difference,
     posquat2sophus,
     sophus2posquat,
     xyt_base_to_global,
 )
->>>>>>> e3f31c9c
 from stretch.utils.image import Camera
 from stretch.utils.logger import Logger
 from stretch.utils.memory import lookup_address
@@ -346,33 +341,25 @@
         return xyt
 
     def get_pan_tilt(self):
-<<<<<<< HEAD
-=======
         """Get the current pan and tilt of the head.
 
         Returns:
             Tuple[float, float]: The pan and tilt angles
         """
 
->>>>>>> e3f31c9c
         joint_positions, _, _ = self.get_joint_state()
         return joint_positions[HelloStretchIdx.HEAD_PAN], joint_positions[HelloStretchIdx.HEAD_TILT]
 
     def get_gripper_position(self):
-<<<<<<< HEAD
-=======
         """Get the current position of the gripper.
 
         Returns:
             float: The position of the gripper
         """
->>>>>>> e3f31c9c
         joint_state = self.get_joint_positions()
         return joint_state[HelloStretchIdx.GRIPPER]
 
     def get_ee_pose(self, matrix=False, link_name=None, q=None):
-<<<<<<< HEAD
-=======
         """Get the current pose of the end effector.
 
         Args:
@@ -383,7 +370,6 @@
         Returns:
             Union[np.ndarray, Tuple[np.ndarray, np.ndarray]]: The position and orientation of the end effector
         """
->>>>>>> e3f31c9c
         if q is None:
             q = self.get_joint_positions()
         pos, quat = self._robot_model.manip_fk(q, node=link_name)
@@ -394,9 +380,6 @@
         else:
             return pos, quat
 
-<<<<<<< HEAD
-    def get_frame_pose(self, q, node_a: str, node_b: str):
-=======
     def get_frame_pose(self, q: Union[np.ndarray, dict], node_a: str, node_b: str) -> np.ndarray:
         """Get the pose of frame b relative to frame a.
 
@@ -409,23 +392,15 @@
             np.ndarray: The pose of frame b relative to frame a as a 4x4 matrix
         """
         # TODO: get this working properly and update the documentation
->>>>>>> e3f31c9c
         return self._robot_model.manip_ik_solver.get_frame_pose(q, node_a, node_b)
 
     def solve_ik(
         self,
         pos: List[float],
         quat: Optional[List[float]] = None,
-<<<<<<< HEAD
-        relative: bool = False,
-        initial_cfg: np.ndarray = None,
-        debug: bool = False,
-        node_name=None,
-=======
         initial_cfg: np.ndarray = None,
         debug: bool = False,
         custom_ee_frame: Optional[str] = None,
->>>>>>> e3f31c9c
     ) -> Optional[np.ndarray]:
         """Solve inverse kinematics appropriately (or at least try to) and get the joint position
         that we will be moving to.
@@ -437,30 +412,12 @@
 
         pos_ee_curr, quat_ee_curr = self.get_ee_pose()
         if quat is None:
-<<<<<<< HEAD
-            quat = [0, 0, 0, 1] if relative else quat_ee_curr
-=======
             quat = quat_ee_curr
->>>>>>> e3f31c9c
 
         # Compute IK goal: pose relative to base
         pose_desired = posquat2sophus(np.array(pos), np.array(quat))
 
-<<<<<<< HEAD
-        if relative:
-            pose_base2ee_curr = posquat2sophus(pos_ee_curr, quat_ee_curr)
-
-            pos_desired = pos_ee_curr + pose_input.translation()
-            so3_desired = pose_input.so3() * pose_base2ee_curr.so3()
-            quat_desired = R.from_matrix(so3_desired.matrix()).as_quat()
-
-            pose_base2ee_desired = posquat2sophus(pos_desired, quat_desired)
-
-        else:
-            pose_base2ee_desired = pose_desired
-=======
         pose_base2ee_desired = pose_desired
->>>>>>> e3f31c9c
 
         pos_ik_goal, quat_ik_goal = sophus2posquat(pose_base2ee_desired)
 
@@ -473,13 +430,9 @@
 
         # Perform IK
         full_body_cfg, ik_success, ik_debug_info = self._robot_model.manip_ik(
-<<<<<<< HEAD
-            (pos_ik_goal, quat_ik_goal), q0=initial_cfg, node_name=node_name
-=======
             (pos_ik_goal, quat_ik_goal),
             q0=initial_cfg,
             custom_ee_frame=custom_ee_frame,
->>>>>>> e3f31c9c
         )
 
         # Expected to return None if we did not get a solution
@@ -498,11 +451,7 @@
             q[HelloStretchIdx.WRIST_PITCH],
             q[HelloStretchIdx.WRIST_ROLL],
         ]
-<<<<<<< HEAD
-        
-=======
-
->>>>>>> e3f31c9c
+    
     def get_pose_graph(self) -> np.ndarray:
         """Get the robot's SLAM pose graph"""
         return self._pose_graph
@@ -537,20 +486,6 @@
             time.sleep(0.25)
             self._wait_for_head(whole_body_q, block_id=step)
             time.sleep(0.25)
-
-    def look_front(self, blocking: bool = True, timeout: float = 10.0):
-        """Let robot look to its front."""
-        self.head_to(
-            constants.look_front[0], constants.look_front[1], blocking=blocking, timeout=timeout
-        )
-
-    def look_at_ee(self, blocking: bool = True, timeout: float = 10.0):
-        """Let robot look to its arm."""
-        self.head_to(
-            constants.look_at_ee[0], constants.look_at_ee[1], blocking=blocking, timeout=timeout
-        )
-
-        time.sleep(0.3)
 
     def look_front(self, blocking: bool = True, timeout: float = 10.0):
         """Let robot look to its front."""
@@ -754,11 +689,6 @@
             v: The velocity in the x direction
             w: The angular velocity
         """
-        next_action = {"v": v, "w": w}
-        self.send_action(next_action)
-
-    def set_velocity(self, v: float, w: float):
-        """Move to xyt in global coordinates or relative coordinates."""
         next_action = {"v": v, "w": w}
         self.send_action(next_action)
 
@@ -1426,22 +1356,12 @@
             next_action["step"] = block_id
             self._iter = block_id + 1
 
-<<<<<<< HEAD
-            # TODO: fix all of this - why do we need to do this?
-            # print("SENDING THIS ACTION:", next_action)
-            self.send_socket.send_pyobj(next_action)
-            time.sleep(0.01)
-
-            # print("SENDING THIS ACTION:", next_action)
-            self.send_socket.send_pyobj(next_action)
-=======
             self.send_message(next_action)
 
             while reliable and self._last_step < block_id:
                 # print(next_action)
                 self.send_message(next_action)
                 time.sleep(0.01)
->>>>>>> e3f31c9c
 
             # For tracking goal
             if "xyt" in next_action:
