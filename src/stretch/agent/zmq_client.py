--- conflicted
+++ resolved
@@ -202,16 +202,6 @@
         self, head_pan: float, head_tilt: float, blocking: bool = False, timeout: float = 10.0
     ):
         """Move the head to a particular configuration."""
-<<<<<<< HEAD
-        with self._act_lock:
-            self._next_action["head_to"] = [head_pan, head_tilt]
-        self.send_action(timeout=timeout)
-
-        if blocking:
-            whole_body_q = np.zeros(self._robot_model.dof)
-            whole_body_q[HelloStretchIdx.HEAD_PAN] = head_pan
-            whole_body_q[HelloStretchIdx.HEAD_TILT] = head_tilt
-=======
         if head_pan > 0 or head_pan < -np.pi:
             logger.warning("Head pan is restricted to be between -pi and 0 for safety.")
         if head_tilt > 0 or head_tilt < -np.pi / 2:
@@ -226,7 +216,6 @@
             whole_body_q = np.zeros(self._robot_model.dof, dtype=np.float32)
             whole_body_q[HelloStretchIdx.HEAD_PAN] = float(head_pan)
             whole_body_q[HelloStretchIdx.HEAD_TILT] = float(head_tilt)
->>>>>>> 2dc98de7
             self._wait_for_head(whole_body_q)
 
     def arm_to(
@@ -258,12 +247,8 @@
             assert (
                 config is not None and len(config.keys()) > 0
             ), "Must provide joint angles array or specific joint values as params"
-<<<<<<< HEAD
-            joint_angles = np.zeros(self._robot_model.dof)
-=======
             joint_positions = self.get_joint_state()
             joint_angles = self._robot_model.config_to_manip_command(joint_positions)
->>>>>>> 2dc98de7
         elif len(joint_angles) > 6:
             print(
                 "[WARNING] arm_to: attempting to convert from full robot state to 6dof manipulation state."
