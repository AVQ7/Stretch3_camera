<<<<<<< HEAD
# Copyright (c) Hello Robot, Inc.
# All rights reserved.
#
# This source code is licensed under the license found in the LICENSE file in the root directory
# of this source tree.
#
# Some code may be adapted from other open-source works with their respective licenses. Original
# license information maybe found below, if so.

from .executor import TextToSpeechExecutor, TextToSpeechOverrideBehavior
=======
import logging
from typing import Optional

from .executor import AbstractTextToSpeech, TextToSpeechExecutor, TextToSpeechOverrideBehavior
>>>>>>> 8574b7c7
from .google_cloud_engine import GoogleCloudTextToSpeech
from .gtts_engine import GTTSTextToSpeech
from .pyttsx3_engine import PyTTSx3TextToSpeech


def get_text_to_speech(name: str) -> AbstractTextToSpeech:
    """
    Get the text-to-speech engine by name.

    Parameters
    ----------
    name : str
        The name of the text-to-speech engine.
    logger : logging.Logger, optional
        The logger to use, by default DEFAULT_LOGGER

    Returns
    -------
    AbstractTextToSpeech
        The text-to-speech engine.
    """
    name = name.lower()
    if name == "google":
        return GoogleCloudTextToSpeech()
    if name == "gtts":
        return GTTSTextToSpeech()
    if name == "pyttsx3":
        return PyTTSx3TextToSpeech()
    raise ValueError(f"Unsupported text-to-speech engine: {name}")<|MERGE_RESOLUTION|>--- conflicted
+++ resolved
@@ -1,4 +1,3 @@
-<<<<<<< HEAD
 # Copyright (c) Hello Robot, Inc.
 # All rights reserved.
 #
@@ -8,13 +7,7 @@
 # Some code may be adapted from other open-source works with their respective licenses. Original
 # license information maybe found below, if so.
 
-from .executor import TextToSpeechExecutor, TextToSpeechOverrideBehavior
-=======
-import logging
-from typing import Optional
-
 from .executor import AbstractTextToSpeech, TextToSpeechExecutor, TextToSpeechOverrideBehavior
->>>>>>> 8574b7c7
 from .google_cloud_engine import GoogleCloudTextToSpeech
 from .gtts_engine import GTTSTextToSpeech
 from .pyttsx3_engine import PyTTSx3TextToSpeech
