--- conflicted
+++ resolved
@@ -558,7 +558,6 @@
 
         # TODO: weights could also be confidence, inv distance from camera, etc
         if world_xyz.nelement() > 0:
-<<<<<<< HEAD
             self.voxel_pcd.add(
                 world_xyz,
                 features=feats,
@@ -566,11 +565,6 @@
                 weights=None,
                 min_weight_per_voxel=self._min_points_per_voxel,
             )
-=======
-            # print("Adding this many points to the map:", world_xyz.shape)
-            self.voxel_pcd.add(world_xyz, features=feats, rgb=rgb, weights=None)
-            # print("Added points to the map:", self.voxel_pcd.num_points)
->>>>>>> 98f07afd
 
         if self._add_local_radius_points and len(self.observations) < 2:
             # Only do this at the first step, never after it.
