# Copyright (c) Hello Robot, Inc.
# All rights reserved.
#
# This source code is licensed under the license found in the LICENSE file in the root directory
# of this source tree.
#
# Some code may be adapted from other open-source works with their respective licenses. Original
# license information maybe found below, if so.

# Copyright (c) Meta Platforms, Inc. and affiliates.
#
# This source code is licensed under the MIT license found in the
# LICENSE file in the root directory of this source tree.

"""
    This file contains a torch implementation and helpers of a
    "voxelized pointcloud" that stores features, centroids, and counts in a sparse voxel grid
"""
from typing import List, Optional, Tuple, Union

import numpy as np
import torch
from torch import Tensor

USE_TORCH_GEOMETRIC = False
if USE_TORCH_GEOMETRIC:
    from torch_geometric.nn.pool.consecutive import consecutive_cluster
    from torch_geometric.nn.pool.voxel_grid import voxel_grid
    from torch_geometric.utils import scatter
else:
    from stretch.utils.torch_geometric import consecutive_cluster, voxel_grid
    from stretch.utils.torch_scatter import scatter


class VoxelizedPointcloud:
    _INTERNAL_TENSORS = [
        "_points",
        "_features",
        "_weights",
        "_rgb",
        "dim_mins",
        "dim_maxs",
        "_mins",
        "_maxs",
    ]

    _INIT_ARGS = ["voxel_size", "dim_mins", "dim_maxs", "feature_pool_method"]

    def __init__(
        self,
        voxel_size: float = 0.05,
        dim_mins: Optional[Tensor] = None,
        dim_maxs: Optional[Tensor] = None,
        feature_pool_method: str = "mean",
    ):
        """

        Args:
            voxel_size (Tensor): float, voxel size in each dim
            dim_mins (Tensor): 3, tensor of minimum coords possible in voxel grid
            dim_maxs (Tensor): 3, tensor of maximum coords possible in voxel grid
            feature_pool_method (str, optional): How to pool features within a voxel. One of 'mean', 'max', 'sum'. Defaults to 'mean'.
        """

        assert (dim_mins is None) == (dim_maxs is None)
        self.dim_mins = dim_mins
        self.dim_maxs = dim_maxs
        self.voxel_size = voxel_size
        self.feature_pool_method = feature_pool_method
        assert self.feature_pool_method in [
            "mean",
            "max",
            "sum",
        ], f"Unknown feature pool method {feature_pool_method}"

        self.reset()

    def reset(self):
        """Resets internal tensors"""
        self._points, self._features, self._weights, self._rgb = None, None, None, None
        self._mins = self.dim_mins
        self._maxs = self.dim_maxs

    def remove(
        self,
        bounds: Optional[np.ndarray] = None,
        point: Optional[np.ndarray] = None,
        radius: Optional[float] = None,
        min_height: Optional[float] = None,
    ):
        """Deletes points within a certain radius of a point, or optionally within certain bounds."""

        if min_height is None:
            min_height = -np.inf

        if point is not None and radius is not None:
            # We will do a radius removal
            assert bounds is None, "Cannot do both radius and bounds removal"
            assert len(point) == 3 or len(point) == 2, "Point must be 2 or 3D"

            if len(point) == 2:
                dists = torch.norm(self._points[:, :2] - torch.tensor(point[:2]), dim=1)
            else:
                dists = torch.norm(self._points - torch.tensor(point), dim=1)
            radius_mask = dists > radius
            height_ok = self._points[:, 2] < min_height
            mask = radius_mask | height_ok
            self._points = self._points[mask]
            if self._features is not None:
                self._features = self._features[mask]
            if self._weights is not None:
                self._weights = self._weights[mask]
            self._rgb = self._rgb[mask]

        elif bounds is not None:
            if not isinstance(bounds, torch.Tensor):
                _bounds = torch.tensor(bounds)
            else:
                _bounds = bounds
            assert len(_bounds.flatten()) == 6, "Bounds must be 6D"
            mask = torch.all(self._points > _bounds[:,0], dim=1) & torch.all(
                self._points < _bounds[:,1], dim=1
            )
            self._points = self._points[~mask]
            if self._features is not None:
                self._features = self._features[~mask]
            if self._weights is not None:
<<<<<<< HEAD
                self._weights = self._weights[~mask]
            self._rgb = self._rgb[~mask]
=======
                self._weights = self._weights[mask]
            self._rgb = self._rgb[mask]
        else:
            raise ValueError("Must specify either bounds or both point and radius to remove points")
>>>>>>> ca7cbbc3

    def add(
        self,
        points: Tensor,
        features: Optional[Tensor],
        rgb: Optional[Tensor],
        weights: Optional[Tensor] = None,
        min_weight_per_voxel: float = 10.0,
    ):
        """Add a feature pointcloud to the voxel grid.

        Args:
            points (Tensor): N x 3 points to add to the voxel grid
            features (Tensor): N x D features associated with each point.
                Reduction method can be set with feature_reduciton_method in init
            rgb (Tensor): N x 3 colors s associated with each point.
            weights (Optional[Tensor], optional): Weights for each point.
                Can be detection confidence, distance to camera, etc.
                Defaults to None.
        """
        if weights is None:
            weights = torch.ones_like(points[..., 0])

        # Update voxel grid bounds
        # This isn't strictly necessary since the functions below can infer the bounds
        # But we might want to do this anyway to enforce that bounds are a multiple of self.voxel_size
        # And to enforce that the added points are within user-defined boundaries, if those were specified.
        pos_mins, _ = points.min(dim=0)
        pos_maxs, _ = points.max(dim=0)
        if self.dim_mins is not None:
            assert torch.all(
                self.dim_mins <= pos_mins
            ), "Got points outside of user-defined 3D bounds"
        if self.dim_maxs is not None:
            assert torch.all(
                pos_maxs <= self.dim_maxs
            ), "Got points outside of user-defined 3D bounds"

        if self._mins is None:
            self._mins, self._maxs = pos_mins, pos_maxs
            # recompute_voxels = True
        else:
            assert self._maxs is not None, "How did self._mins get set without self._maxs?"
            # recompute_voxels = torch.any(pos_mins < self._mins) or torch.any(self._maxs < pos_maxs)
            self._mins = torch.min(self._mins, pos_mins)
            self._maxs = torch.max(self._maxs, pos_maxs)

        if self._points is None:
            assert self._features is None, "How did self._points get unset while _features is set?"
            # assert self._rgbs is None, "How did self._points get unset while _rgbs is set?"
            assert self._weights is None, "How did self._points get unset while _weights is set?"
            all_points, all_features, all_weights, all_rgb = (
                points,
                features,
                weights,
                rgb,
            )
        else:
            assert (self._features is None) == (features is None)
            all_points = torch.cat([self._points, points], dim=0)
            all_weights = torch.cat([self._weights, weights], dim=0)
            all_features = (
                torch.cat([self._features, features], dim=0) if (features is not None) else None
            )
            all_rgb = torch.cat([self._rgb, rgb], dim=0) if (rgb is not None) else None

        # Future optimization:
        # If there are no new voxels, then we could save a bit of compute time
        # by only recomputing the voxel/cluster for the new points
        # e.g. if recompute_voxels:
        #   raise NotImplementedError
        cluster_voxel_idx, cluster_consecutive_idx, _ = voxelize(
            all_points, voxel_size=self.voxel_size, start=self._mins, end=self._maxs
        )

        self._points, self._features, self._weights, self._rgb = reduce_pointcloud(
            cluster_consecutive_idx,
            pos=all_points,
            features=all_features,
            weights=all_weights,
            rgbs=all_rgb,
            feature_reduce=self.feature_pool_method,
            min_weight_per_voxel=min_weight_per_voxel,
        )
        return

    def get_idxs(self, points: Tensor) -> Tuple[Tensor, Tensor]:
        """Returns voxel index (long tensor) for each point in points

        Args:
            points (Tensor): N x 3

        Returns:
            cluster_voxel_idx (Tensor): The voxel grid index (long tensor) for each point in points
            cluster_consecutive_idx (Tensor): Voxel grid reindexed to be consecutive (packed)
        """
        (
            cluster_voxel_idx,
            cluster_consecutive_idx,
            _,
        ) = voxelize(points, self.voxel_size, start=self._mins, end=self._maxs)
        return cluster_voxel_idx, cluster_consecutive_idx

    def get_voxel_idx(self, points: Tensor) -> Tensor:
        """Returns voxel index (long tensor) for each point in points

        Args:
            points (Tensor): N x 3

        Returns:
            Tensor: voxel index (long tensor) for each point in points
        """
        (
            cluster_voxel_idx,
            _,
        ) = self.get_idxs(points)
        return cluster_voxel_idx

    def get_consecutive_cluster_idx(self, points: Tensor) -> Tensor:
        """Returns voxel index (long tensor) for each point in points

        Args:
            points (Tensor): N x 3

        Returns:
            Tensor: voxel index (long tensor) for each point in points
        """
        (
            _,
            cluster_consecutive_idx,
        ) = self.get_idxs(points)
        return cluster_consecutive_idx

    def get_pointcloud(self) -> Tuple[Tensor, Tensor, Tensor, Tensor]:
        """Returns pointcloud (1 point per occupied voxel)

        Returns:
            points (Tensor): N x 3
            features (Tensor): N x D
            weights (Tensor): N
        """
        return self._points, self._features, self._weights, self._rgb

    @property
    def points(self) -> Tensor:
        return self._points

    @property
    def features(self) -> Tensor:
        return self._features

    @property
    def weights(self) -> Tensor:
        return self._weights

    @property
    def rgb(self) -> Tensor:
        return self._rgb

    @property
    def num_points(self) -> int:
        return len(self._points)

    def clone(self):
        """
        Deep copy of object. All internal tensors are cloned individually.

        Returns:
            new VoxelizedPointcloud object.
        """
        other = self.__class__({k: getattr(self, k) for k in self._INIT_ARGS})
        for k in self._INTERNAL_TENSORS:
            v = getattr(self, k)
            if torch.is_tensor(v):
                setattr(other, k, v.clone())
        return other

    def to(self, device: Union[str, torch.device]):
        """

        Args:
          device: Device (as str or torch.device) for the new tensor.

        Returns:
          self
        """
        other = self.clone()
        for k in self._INTERNAL_TENSORS:
            v = getattr(self, k)
            if torch.is_tensor(v):
                setattr(other, k, v.to(device))
        return other

    def cpu(self):
        return self.to("cpu")

    def cuda(self):
        return self.to("cuda")

    def detach(self):
        """
        Detach object. All internal tensors are detached individually.

        Returns:
            new VoxelizedPointcloud object.
        """
        other = self.__class__({k: getattr(self, k) for k in self._INIT_ARGS})
        for k in self._INTERNAL_TENSORS:
            v = getattr(self, k)
            if torch.is_tensor(v):
                setattr(other, k, v.detach())
        return other


def voxelize(
    pos: Tensor,
    voxel_size: float,
    batch: Optional[Tensor] = None,
    start: Optional[Union[float, Tensor]] = None,
    end: Optional[Union[float, Tensor]] = None,
) -> Tuple[Tensor, Tensor, Tensor]:
    """Returns voxel indices and packed (consecutive) indices for points

    Args:
        pos (Tensor): [N, 3] locations
        voxel_size (float): Size (resolution) of each voxel in the grid
        batch (Optional[Tensor], optional): Batch index of each point in pos. Defaults to None.
        start (Optional[Union[float, Tensor]], optional): Mins along each coordinate for the voxel grid.
            Defaults to None, in which case the starts are inferred from min values in pos.
        end (Optional[Union[float, Tensor]], optional):  Maxes along each coordinate for the voxel grid.
            Defaults to None, in which case the starts are inferred from max values in pos.
    Returns:
        voxel_idx (LongTensor): Idx of each point's voxel coordinate. E.g. [0, 0, 4, 3, 3, 4]
        cluster_consecutive_idx (LongTensor): Packed idx -- contiguous in cluster ID. E.g. [0, 0, 2, 1, 1, 2]
        batch_sample: See https://pytorch-geometric.readthedocs.io/en/latest/_modules/torch_geometric/nn/pool/max_pool.html
    """
    voxel_cluster = voxel_grid(pos=pos, batch=batch, size=voxel_size, start=start, end=end)
    cluster_consecutive_idx, perm = consecutive_cluster(voxel_cluster)
    batch_sample = batch[perm] if batch is not None else None
    cluster_idx = voxel_cluster
    return cluster_idx, cluster_consecutive_idx, batch_sample


def scatter_weighted_mean(
    features: Tensor,
    weights: Tensor,
    cluster: Tensor,
    weights_cluster: Tensor,
    dim: int,
) -> Tensor:
    """_summary_

    Args:
        features (Tensor): [N, D] features at each point
        weights (Optional[Tensor], optional): [N,] weights of each point. Defaults to None.
        cluster (LongTensor): [N] IDs of each point (clusters.max() should be <= N, or you'll OOM)
        weights_cluster (Tensor): [N,] aggregated weights of each cluster, used to normalize
        dim (int): Dimension along which to do the reduction -- should be 0

    Returns:
        Tensor: Agggregated features, weighted by weights and normalized by weights_cluster
    """
    assert dim == 0, "Dim != 0 not yet implemented"
    feature_cluster = scatter(features * weights[:, None], cluster, dim=dim, reduce="sum")
    feature_cluster = feature_cluster / weights_cluster[:, None]
    return feature_cluster


def reduce_pointcloud(
    voxel_cluster: Tensor,
    pos: Tensor,
    features: Tensor,
    weights: Optional[Tensor] = None,
    rgbs: Optional[Tensor] = None,
    feature_reduce: str = "mean",
    min_weight_per_voxel: float = 10.0,
) -> Tuple[Tensor, Tensor, Tensor, Tensor]:
    """Pools values within each voxel

    Args:
        voxel_cluster (LongTensor): [N] IDs of each point
        pos (Tensor): [N, 3] position of each point
        features (Tensor): [N, D] features at each point
        weights (Optional[Tensor], optional): [N,] weights of each point. Defaults to None.
        rgbs (Optional[Tensor], optional): [N, 3] colors of each point. Defaults to None.
        feature_reduce (str, optional): Feature reduction method. Defaults to 'mean'.

    Raises:
        NotImplementedError: if unknown reduction method

    Returns:
        pos_cluster (Tensor): weighted average position within each voxel
        feature_cluster (Tensor): aggregated feature of each voxel
        weights_cluster (Tensor): aggregated weights of each voxel
        rgb_cluster (Tensor): colors of each voxel
    """
    if weights is None:
        weights = torch.ones_like(pos[..., 0])
    weights_cluster = scatter(weights, voxel_cluster, dim=0, reduce="sum")

    pos_cluster = scatter_weighted_mean(pos, weights, voxel_cluster, weights_cluster, dim=0)

    valid_idx = weights_cluster >= min_weight_per_voxel

    if rgbs is not None:
        rgb_cluster = scatter_weighted_mean(rgbs, weights, voxel_cluster, weights_cluster, dim=0)
        rgb_cluster = rgb_cluster[valid_idx]
    else:
        rgb_cluster = None

    if features is None:
        weights_cluster = weights_cluster[valid_idx]
        pos_cluster = pos_cluster[valid_idx]
        return pos_cluster, None, weights_cluster, rgb_cluster

    if feature_reduce == "mean":
        feature_cluster = scatter_weighted_mean(
            features, weights, voxel_cluster, weights_cluster, dim=0
        )
    elif feature_reduce == "max":
        feature_cluster = scatter(features, voxel_cluster, dim=0, reduce="max")
    elif feature_reduce == "sum":
        feature_cluster = scatter(features * weights[:, None], voxel_cluster, dim=0, reduce="sum")
    else:
        raise NotImplementedError(f"Unknown feature reduction method {feature_reduce}")

    weights_cluster = weights_cluster[valid_idx]
    pos_cluster = pos_cluster[valid_idx]
    feature_cluster = feature_cluster[valid_idx]
    return pos_cluster, feature_cluster, weights_cluster, rgb_cluster


def scatter3d(voxel_indices: Tensor, weights: Tensor, grid_dimensions: List[int]) -> Tensor:
    """Scatter weights into a 3d voxel grid of the appropriate size.

    Args:
        voxel_indices (LongTensor): [N, 3] indices to scatter values to.
        weights (FloatTensor): [N] values of equal size to scatter through voxel map.
        grid_dimenstions (List[int]): sizes of the resulting voxel map, should be 3d.

    Returns:
        voxels (FloatTensor): [grid_dimensions] voxel map containing combined weights."""

    assert voxel_indices.shape[0] == weights.shape[0], "weights and indices must match"
    assert len(grid_dimensions) == 3, "this is designed to work only in 3d"
    assert voxel_indices.shape[-1] == 3, "3d points expected for indices"

    N, F = weights.shape
    X, Y, Z = grid_dimensions

    # Compute voxel indices for each point
    # voxel_indices = (points / voxel_size).long().clamp(min=0, max=torch.tensor(grid_size) - 1)
    voxel_indices = voxel_indices.clamp(
        min=torch.zeros(3), max=torch.tensor(grid_dimensions) - 1
    ).long()

    # Create empty voxel grid
    voxel_grid = torch.zeros(*grid_dimensions, F, device=weights.device)

    # Scatter features into voxel grid
    voxel_grid[voxel_indices[:, 0], voxel_indices[:, 1], voxel_indices[:, 2]] = weights
    return voxel_grid


def drop_smallest_weight_points(
    points: Tensor,
    voxel_size: float = 0.01,
    drop_prop: float = 0.1,
    min_points_after_drop: int = 3,
):
    voxel_pcd = VoxelizedPointcloud(
        voxel_size=voxel_size,
        dim_mins=None,
        dim_maxs=None,
        feature_pool_method="mean",
    )
    voxel_pcd.add(
        points=points,
        features=None,  # instance.point_cloud_features,
        rgb=None,  # instance.point_cloud_rgb,
    )
    orig_points = points
    points = voxel_pcd._points
    weights = voxel_pcd._weights
    assert len(points) > 0, points.shape
    weights_sorted, sort_idxs = torch.sort(weights, dim=0)
    points_sorted = points[sort_idxs]
    weights_cumsum = torch.cumsum(weights_sorted, dim=0)
    above_cutoff = weights_cumsum >= (drop_prop * weights_cumsum[-1])
    cutoff_idx = int(above_cutoff.max(dim=0).indices)
    if len(points_sorted[cutoff_idx:]) < min_points_after_drop:
        return orig_points
    # print(f"Reduced {len(orig_points)} -> {len(points)} -> {above_cutoff.sum()}")
    return points_sorted[cutoff_idx:]<|MERGE_RESOLUTION|>--- conflicted
+++ resolved
@@ -125,15 +125,10 @@
             if self._features is not None:
                 self._features = self._features[~mask]
             if self._weights is not None:
-<<<<<<< HEAD
                 self._weights = self._weights[~mask]
             self._rgb = self._rgb[~mask]
-=======
-                self._weights = self._weights[mask]
-            self._rgb = self._rgb[mask]
         else:
             raise ValueError("Must specify either bounds or both point and radius to remove points")
->>>>>>> ca7cbbc3
 
     def add(
         self,
