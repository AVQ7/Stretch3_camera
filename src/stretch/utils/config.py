--- conflicted
+++ resolved
@@ -34,8 +34,6 @@
     """Returns full path to a particular file in the data directory"""
     return os.path.join(DATA_ROOT, ext)
 
-<<<<<<< HEAD
-=======
 
 def get_scene_path(ext: str) -> str:
     """Returns full path to a particular file in the scene directory"""
@@ -46,7 +44,6 @@
     """Returns full path to a particular file in the scene directory"""
     return get_scene_path(f"{name}.xml")
 
->>>>>>> 4a48a323
 
 class Config(yacs.config.CfgNode):
     """store a yaml config"""
