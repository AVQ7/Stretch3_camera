# Copyright (c) Meta Platforms, Inc. and affiliates.
# All rights reserved.
#
# This source code is licensed under the BSD-style license found in the
# LICENSE file in this directory.

from typing import List, Optional, Sequence, Tuple, Union

import torch

######################################################
# structures.utils
######################################################

"""
Util functions for points/verts/faces/volumes.
"""


def list_to_padded(
    x: Union[List[torch.Tensor], Tuple[torch.Tensor]],
    pad_size: Union[List[int], None] = None,
    pad_value: float = 0.0,
    equisized: bool = False,
) -> torch.Tensor:
    r"""
    Transforms a list of N tensors each of shape (Si_0, Si_1, ... Si_D)
    into:
    - a single tensor of shape (N, pad_size(0), pad_size(1), ..., pad_size(D))
      if pad_size is provided
    - or a tensor of shape (N, max(Si_0), max(Si_1), ..., max(Si_D)) if pad_size is None.

    Args:
      x: list of Tensors
      pad_size: list(int) specifying the size of the padded tensor.
        If `None` (default), the largest size of each dimension
        is set as the `pad_size`.
      pad_value: float value to be used to fill the padded tensor
      equisized: bool indicating whether the items in x are of equal size
        (sometimes this is known and if provided saves computation)

    Returns:
      x_padded: tensor consisting of padded input tensors stored
        over the newly allocated memory.
    """
    if equisized:
        return torch.stack(x, 0)

    if not all(torch.is_tensor(y) for y in x):
        raise ValueError("All items have to be instances of a torch.Tensor.")

    # we set the common number of dimensions to the maximum
    # of the dimensionalities of the tensors in the list
    element_ndim = max(y.ndim for y in x)

    # replace empty 1D tensors with empty tensors with a correct number of dimensions
    x = [(y.new_zeros([0] * element_ndim) if (y.ndim == 1 and y.nelement() == 0) else y) for y in x]

    if any(y.ndim != x[0].ndim for y in x):
        raise ValueError("All items have to have the same number of dimensions!")

    if pad_size is None:
        pad_dims = list(max(y.shape[dim] for y in x if len(y) > 0) for dim in range(x[0].ndim))
    else:
        if any(len(pad_size) != y.ndim for y in x):
            raise ValueError("Pad size must contain target size for all dimensions.")
        pad_dims = pad_size  # type: ignore

    N = len(x)
    x_padded = x[0].new_full((N, *pad_dims), pad_value)
    for i, y in enumerate(x):
        if len(y) > 0:
            slices = (i, *(slice(0, y.shape[dim]) for dim in range(y.ndim)))
            x_padded[slices] = y
    return x_padded


def padded_to_list(
    x: torch.Tensor,
    split_size: Optional[Union[Sequence[int], Sequence[Sequence[int]]]] = None,
):
    r"""
    Transforms a padded tensor of shape (N, S_1, S_2, ..., S_D) into a list
    of N tensors of shape:
    - (Si_1, Si_2, ..., Si_D) where (Si_1, Si_2, ..., Si_D) is specified in split_size(i)
    - or (S_1, S_2, ..., S_D) if split_size is None
    - or (Si_1, S_2, ..., S_D) if split_size(i) is an integer.

    Args:
      x: tensor
      split_size: optional 1D or 2D list/tuple of ints defining the number of
        items for each tensor.

    Returns:
      x_list: a list of tensors sharing the memory with the input.
    """
    x_list = list(x.unbind(0))

    if split_size is None:
        return x_list

    N = len(split_size)
    if x.shape[0] != N:
        raise ValueError("Split size must be of same length as inputs first dimension")

    for i in range(N):
        if isinstance(split_size[i], int):
            x_list[i] = x_list[i][: split_size[i]]  # type: ignore
        else:
            slices = tuple(slice(0, s) for s in split_size[i])  # type: ignore
<<<<<<< HEAD
            x_list[i] = x_list[i][slices]  # type: ignore
=======
            x_list[i] = x_list[i][slices]
>>>>>>> df49696f
    return x_list


def list_to_packed(x: List[torch.Tensor]):
    r"""
    Transforms a list of N tensors each of shape (Mi, K, ...) into a single
    tensor of shape (sum(Mi), K, ...).

    Args:
      x: list of tensors.

    Returns:
        4-element tuple containing

        - **x_packed**: tensor consisting of packed input tensors along the
          1st dimension.
        - **num_items**: tensor of shape N containing Mi for each element in x.
        - **item_packed_first_idx**: tensor of shape N indicating the index of
          the first item belonging to the same element in the original list.
        - **item_packed_to_list_idx**: tensor of shape sum(Mi) containing the
          index of the element in the list the item belongs to.
    """
    if not x:
        raise ValueError("Input list is empty")
    device = x[0].device
    sizes = [xi.shape[0] for xi in x]
    sizes_total = sum(sizes)
    num_items = torch.tensor(sizes, dtype=torch.int64, device=device)
    item_packed_first_idx = torch.zeros_like(num_items)
    item_packed_first_idx[1:] = torch.cumsum(num_items[:-1], dim=0)
    item_packed_to_list_idx = torch.arange(sizes_total, dtype=torch.int64, device=device)
    item_packed_to_list_idx = (
        torch.bucketize(item_packed_to_list_idx, item_packed_first_idx, right=True) - 1
    )
    x_packed = torch.cat(x, dim=0)

    return x_packed, num_items, item_packed_first_idx, item_packed_to_list_idx


def packed_to_list(x: torch.Tensor, split_size: Union[list, int]):
    r"""
    Transforms a tensor of shape (sum(Mi), K, L, ...) to N set of tensors of
    shape (Mi, K, L, ...) where Mi's are defined in split_size

    Args:
      x: tensor
      split_size: list, tuple or int defining the number of items for each tensor
        in the output list.

    Returns:
      x_list: A list of Tensors
    """
    return x.split(split_size, dim=0)


def padded_to_packed(
    x: torch.Tensor,
    split_size: Union[list, tuple, None] = None,
    pad_value: Union[float, int, None] = None,
):
    r"""
    Transforms a padded tensor of shape (N, M, K) into a packed tensor
    of shape:
     - (sum(Mi), K) where (Mi, K) are the dimensions of
        each of the tensors in the batch and Mi is specified by split_size(i)
     - (N*M, K) if split_size is None

    Support only for 3-dimensional input tensor and 1-dimensional split size.

    Args:
      x: tensor
      split_size: list, tuple or int defining the number of items for each tensor
        in the output list.
      pad_value: optional value to use to filter the padded values in the input
        tensor.

    Only one of split_size or pad_value should be provided, or both can be None.

    Returns:
      x_packed: a packed tensor.
    """
    if x.ndim != 3:
        raise ValueError("Supports only 3-dimensional input tensors")

    N, M, D = x.shape

    if split_size is not None and pad_value is not None:
        raise ValueError("Only one of split_size or pad_value should be provided.")

    x_packed = x.reshape(-1, D)  # flatten padded

    if pad_value is None and split_size is None:
        return x_packed

    # Convert to packed using pad value
    if pad_value is not None:
        mask = x_packed.ne(pad_value).any(-1)
        x_packed = x_packed[mask]
        return x_packed

    # Convert to packed using split sizes
    # pyre-fixme[6]: Expected `Sized` for 1st param but got `Union[None,
    #  List[typing.Any], typing.Tuple[typing.Any, ...]]`.
    N = len(split_size)
    if x.shape[0] != N:
        raise ValueError("Split size must be of same length as inputs first dimension")

    # pyre-fixme[16]: `None` has no attribute `__iter__`.
    if not all(isinstance(i, int) for i in split_size):
        raise ValueError(
            "Support only 1-dimensional unbinded tensor. \
                Split size for more dimensions provided"
        )

    padded_to_packed_idx = torch.cat(
        [
            torch.arange(v, dtype=torch.int64, device=x.device) + i * M
            # pyre-fixme[6]: Expected `Iterable[Variable[_T]]` for 1st param but got
            #  `Union[None, List[typing.Any], typing.Tuple[typing.Any, ...]]`.
            for (i, v) in enumerate(split_size)
        ],
        dim=0,
    )

    return x_packed[padded_to_packed_idx]<|MERGE_RESOLUTION|>--- conflicted
+++ resolved
@@ -108,11 +108,7 @@
             x_list[i] = x_list[i][: split_size[i]]  # type: ignore
         else:
             slices = tuple(slice(0, s) for s in split_size[i])  # type: ignore
-<<<<<<< HEAD
             x_list[i] = x_list[i][slices]  # type: ignore
-=======
-            x_list[i] = x_list[i][slices]
->>>>>>> df49696f
     return x_list
 
 
