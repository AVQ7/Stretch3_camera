# Copyright (c) Hello Robot, Inc.
# All rights reserved.
#
# This source code is licensed under the license found in the LICENSE file in the root directory
# of this source tree.
#
# Some code may be adapted from other open-source works with their respective licenses. Original
# license information maybe found below, if so.

import pprint as pp

import cv2
import numpy as np
import torch
from lerobot.common.datasets.push_dataset_to_hub import dobbe_format

import stretch.app.dex_teleop.dex_teleop_utils as dt_utils
import stretch.utils.logger as logger
import stretch.utils.loop_stats as lt
from stretch.agent.zmq_client import HomeRobotZmqClient
from stretch.app.lfd.policy_utils import load_policy, prepare_image, prepare_state
from stretch.core import get_parameters
from stretch.motion.kinematics import HelloStretchIdx
from stretch.utils.data_tools.record import FileDataRecorder


class ROS2LfdLeader:
    """ROS2 version of leader for evaluating trained LfD policies with Stretch. To be used in conjunction with stretch_ros2_bridge server"""

    def __init__(
        self,
        robot: HomeRobotZmqClient,
        verbose: bool = False,
        data_dir: str = "./data",
        task_name: str = "task",
        user_name: str = "default_user",
        env_name: str = "default_env",
        force_execute: bool = False,
        save_images: bool = False,
        teleop_mode: str = "base_x",
        record_success: bool = False,
        policy_path: str = None,
        policy_name: str = None,
        device: str = "cuda",
        depth_filter_k=None,
    ):
        self.robot = robot

        self.save_images = save_images
        self.device = device
        self.policy_path = policy_path
        self.teleop_mode = teleop_mode
        self.depth_filter_k = depth_filter_k
        self.record_success = record_success
        self.verbose = verbose

        # Save metadata to pass to recorder
        self.metadata = {
            "recording_type": "Policy evaluation",
            "user_name": user_name,
            "task_name": task_name,
            "env_name": env_name,
            "policy_name": policy_name,
            "policy_path": policy_path,
            "teleop_mode": self.teleop_mode,
            "backend": "ros2",
        }

        self._force = force_execute
        self._recording = False or self._force
        self._need_to_write = False
        self._recorder = FileDataRecorder(
            data_dir, task_name, user_name, env_name, save_images, self.metadata
        )
        self._run_policy = False or self._force

        self.policy = load_policy(policy_name, policy_path, device)
        self.policy.reset()

    def ask_for_success(self) -> bool:
        """Ask the user if the episode was successful."""
        while True:
            logger.alert("Was the episode successful? (y/n)")
            key = cv2.waitKey(0)
            if key == ord("y"):
                return True
            elif key == ord("n"):
                return False

    def run(self, display_received_images: bool = True) -> dict:
        """Take in image data and other data received by the robot and process it appropriately. Will parse the new observations, predict future actions and send the next action to the robot, and save everything to disk."""
        loop_timer = lt.LoopStats("dex_teleop_leader")
        try:
            while True:
                loop_timer.mark_start()

                # Get observation
                observation = self.robot.get_servo_observation()

                # Label joint states with appropriate format
                joint_states = {
                    k: observation.joint[v] for k, v in HelloStretchIdx.name_to_idx.items()
                }

                # Process images
                gripper_color_image = cv2.cvtColor(observation.ee_rgb, cv2.COLOR_RGB2BGR)
                gripper_depth_image = (
                    observation.ee_depth.astype(np.float32) * observation.ee_depth_scaling
                )
                head_color_image = cv2.cvtColor(observation.rgb, cv2.COLOR_RGB2BGR)
                head_depth_image = observation.depth.astype(np.float32) * observation.depth_scaling

                # Clip and normalize depth
                gripper_depth_image = dobbe_format.clip_and_normalize_depth(
                    gripper_depth_image, self.depth_filter_k
                )
                head_depth_image = dobbe_format.clip_and_normalize_depth(
                    head_depth_image, self.depth_filter_k
                )

                if display_received_images:

                    # change depth to be h x w x 3
                    combined = np.hstack((gripper_color_image / 255, gripper_depth_image / 4))

                    # Head images
                    head_combined = np.hstack((head_color_image / 255, head_depth_image / 4))

                    # Get the current height and width
                    (height, width) = combined.shape[:2]
                    (head_height, head_width) = head_combined.shape[:2]

                    # Calculate the aspect ratio
                    aspect_ratio = float(head_width) / float(head_height)

                    # Calculate the new height based on the aspect ratio
                    new_height = int(width / aspect_ratio)

                    head_combined = cv2.resize(
                        head_combined, (width, new_height), interpolation=cv2.INTER_LINEAR
                    )

                    # Combine both images from ee and head
                    combined = np.vstack((combined, head_combined))
                    cv2.imshow("Observed RGB/Depth Image", combined)

                # Wait for spacebar to be pressed and start/stop recording
                # Spacebar is 32
                # Escape is 27
                key = cv2.waitKey(1)
                if key == 32:
                    self._recording = not self._recording
                    self.prev_goal_dict = None
                    if self._recording:
                        print("[LEADER] Recording started.")
                    else:
                        print("[LEADER] Recording stopped.")
                        self._need_to_write = True
                        if self._force:
                            # Try to terminate
                            print("[LEADER] Force recording done. Terminating.")
                            return None
                elif key == 27:
                    if self._recording:
                        self._need_to_write = True
                    self._recording = False
                    print("[LEADER] Recording stopped. Terminating.")
                    break
                elif key == ord("p"):
                    self._run_policy = not self._run_policy
                    if self._run_policy:
                        self.policy.reset()
                        print("[LEADER] Running policy!")
                        self._recording = True
                    else:
                        self._recording = False
                        self._need_to_write = True
                        print("[LEADER] Stopping policy!")
                elif key == ord("r"):
                    # Reset position
                    self.robot.arm_to(
                        [
                            0.0,  # base_x
                            0.9,  # lift
                            0.02,  # arm
                            0.0,  # wrist yaw, pitch, roll
                            -0.8,
                            0.0,
                        ],
                        gripper=self.robot._robot_model.GRIPPER_OPEN,
                    )

                joint_actions = {}

                if self._run_policy:
                    # Build state observations in correct format
                    observations = {
                        "observation.state": prepare_state(
                            joint_states, self.teleop_mode, self.device
                        ),
                        "observation.images.gripper": prepare_image(
                            gripper_color_image, self.device
                        ),
                        "observation.images.head": prepare_image(head_color_image, self.device),
                        "observation.images.gripper_depth": gripper_depth_image,
                        "observation.images.head_depth": head_depth_image,
                    }

                    # Send observation to policy
                    with torch.inference_mode():
                        raw_action = self.policy.select_action(observations)

                    # Get first batch
                    action = raw_action[0].tolist()

                    # Format raw_actions to order used for arm_to
                    # Order of raw actions is in dobbe_format.ACTION_ORDER
                    self.robot.arm_to(
                        [
                            action[0],  # base_x
                            action[3],  # lift
                            action[4],  # arm
                            action[7],  # yaw
                            action[6],  # pitch
                            action[5],  # roll
                        ],
                        gripper=action[8],  # gripper
                    )

                    # Label actions for saving
                    joint_actions = {
                        name: action[idx] for idx, name in enumerate(dobbe_format.ACTION_ORDER)
                    }

                if self._recording:
                    print("[LEADER] action=")
                    pp.pprint(action)

                    # Record episode if enabled
                    self._recorder.add(
                        ee_rgb=gripper_color_image,
                        ee_depth=gripper_depth_image,
                        xyz=np.array([0]),
                        quaternion=np.array([0]),
                        gripper=0,
                        ee_pos=np.array([0]),
                        ee_rot=np.array([0]),
                        observations=joint_states,
                        actions=joint_actions,
                        head_rgb=head_color_image,
                        head_depth=head_depth_image,
                    )
                if self.verbose:
                    loop_timer.mark_end()
                    loop_timer.pretty_print()

                # Stop condition for forced execution
                PITCH_STOP_THRESHOLD = -1.0

                stop = False
                PROGRESS_STOP_THRESHOLD = 0.95
                if len(action) == 10:
                    stop = action[9] > PROGRESS_STOP_THRESHOLD
                else:
                    stop = joint_actions["joint_wrist_pitch"] < PITCH_STOP_THRESHOLD

                if self._force and stop:
                    print(f"[LEADER] Stopping policy execution")
                    self._need_to_write = True

                if self._need_to_write:
                    if self.record_success:
                        success = self.ask_for_success()
                        print("[LEADER] Writing data to disk with success = ", success)
                        self._recorder.write(success=success)
                    else:
                        print("[LEADER] Writing data to disk.")
                        self._recorder.write()
                    self._need_to_write = False
                    if self._force:
                        break

        finally:
<<<<<<< HEAD
            pass
=======
            print("Exiting...")
>>>>>>> 3dab7707


if __name__ == "__main__":
    import argparse

    parser = argparse.ArgumentParser()
    parser.add_argument("-i", "--robot_ip", type=str, default="192.168.1.15")
    parser.add_argument("-v", "--verbose", action="store_true")
    parser.add_argument("-u", "--user-name", type=str, default="default_user")
    parser.add_argument("-t", "--task-name", type=str, default="default_task")
    parser.add_argument("-e", "--env-name", type=str, default="default_env")
    parser.add_argument(
        "-f", "--force", action="store_true", help="Force execute policy right away."
    )
    parser.add_argument("-d", "--data-dir", type=str, default="./data")
    parser.add_argument(
        "-s", "--save-images", action="store_true", help="Save raw images in addition to videos"
    )
    parser.add_argument("-P", "--send_port", type=int, default=4402, help="Port to send goals to.")
    parser.add_argument(
        "--teleop-mode",
        "--teleop_mode",
        type=str,
        default="base_x",
        choices=["stationary_base", "rotary_base", "base_x"],
    )
    parser.add_argument("--record-success", action="store_true", help="Record success of episode.")
    parser.add_argument(
        "--policy_path", type=str, required=True, help="Path to folder storing model weights"
    )
    parser.add_argument("--policy_name", type=str, required=True)
    parser.add_argument("--depth-filter-k", type=int, default=None)
    parser.add_argument("--device", type=str, default="cuda")
    args = parser.parse_args()

    # Parameters
    MANIP_MODE_CONTROLLED_JOINTS = dt_utils.get_teleop_controlled_joints(args.teleop_mode)
    parameters = get_parameters("default_planner.yaml")

    # Zmq client
    robot = HomeRobotZmqClient(
        robot_ip=args.robot_ip,
        send_port=args.send_port,
        parameters=parameters,
        manip_mode_controlled_joints=MANIP_MODE_CONTROLLED_JOINTS,
    )
    robot.switch_to_manipulation_mode()
    robot.move_to_manip_posture()

    leader = ROS2LfdLeader(
        robot=robot,
        verbose=args.verbose,
        data_dir=args.data_dir,
        user_name=args.user_name,
        task_name=args.task_name,
        env_name=args.env_name,
        force_execute=args.force,
        save_images=args.save_images,
        teleop_mode=args.teleop_mode,
        record_success=args.record_success,
        policy_name=args.policy_name,
        policy_path=args.policy_path,
        device=args.device,
    )

    try:
        leader.run(display_received_images=True)
    except KeyboardInterrupt:
        pass

    robot.stop()<|MERGE_RESOLUTION|>--- conflicted
+++ resolved
@@ -281,11 +281,7 @@
                         break
 
         finally:
-<<<<<<< HEAD
             pass
-=======
-            print("Exiting...")
->>>>>>> 3dab7707
 
 
 if __name__ == "__main__":
