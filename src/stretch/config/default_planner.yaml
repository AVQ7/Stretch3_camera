# Encoder setup
# Encoder is used to compute per-object embeddings.
#encoder: "normalized_clip"
#encoder_args:
#  version: "ViT-B/32"
encoder: "siglip"
encoder_args:
  # Version options are ["base", "so400m"]
  version: "so400m"
  # Feature matching threshold for if something is considered a particular class
  # Set this value by experimting with:
  #   python -m stretch.app.query --threshold 0.05
  # You can change the threshold to anything that makes sense.
  feature_match_threshold: 0.1
  # version: "base"
  # feature_match_threshold: 0.05
open_vocab_category_map_file: example_cat_map.json
tts_engine: "gTTS"

# Sparse Voxel Map parameters
voxel_size: 0.04 # Size of a voxel in meters
obs_min_height: 0.10  # Ignore things less than this high when planning motions
obs_max_height: 1.8  # Ignore things over this height (eg ceilings)
neg_obs_height: -0.05  # Things less than this height ARE obstacles
use_negative_obstacles: True  # Use the negative height as an obstacle
obs_min_density: 10  # This many points makes it an obstacle
min_points_per_voxel: 15  # Drop things below this density per voxel

# Padding
pad_obstacles: 3  # Add this many units (voxel_size) to the area around obstacles
min_pad_obstacles: 1  # Do not pad LESS than this amount, for safety.

local_radius: 0.8  # Area around the robot to mark as explored (kind of a hack)
add_local_every_step: False
remove_visited_from_obstacles: False
min_depth: 0.5
max_depth: 2.0

# Object detection parameters
# Recommendations for this part: 
# For yolo world, threshold should be 0.05 - 0.2, for Detic, threshold should be ~0.5
# If you want to detect as many objects in the environment, threshold should be low
# If you want to determine whether one object exists, 
# you'd better refer to the official documentation for the best threshold hyperparemeters
detection:
  # module: "mobile_sam"
  # module: "detic"
  # module: "yolo"
  module: "yolo_world"
<<<<<<< HEAD
  yolo_world_model_size: "s" 
  # confidence_threshold: 0.4
  confidence_threshold: 0.05
=======
  yolo_world_model_size: "m" 
  yolo_confidence_threshold: 0.05
  confidence_threshold: 0.5
>>>>>>> 8083c53e
  category_map_file: example_cat_map.json  # This is used for Detic
  use_detic_viz: False

# Point cloud cleanup
filters:
  # Use a simple convolutional filter
  smooth_kernel_size: 3
  # smooth_kernel_size: 4
  # smooth_kernel_size: 0
  use_median_filter: True
  median_filter_size: 4
  # median_filter_size: 2
  median_filter_max_error: 0.01
  use_derivative_filter: False
  derivative_filter_threshold: 0.1
  # use_voxel_filter: True

# Motion convergence parameters
# These are to make sure the robot is not doing anything weird
motion:
  moving_threshold: 0.01  # How much the robot has to move to be considered "moving"
  angle_threshold: 0.1  # How much the robot has to rotate to be considered "rotating"
  min_steps_not_moving: 2  # How many steps the robot has to not move before we consider it "stopped"
  joint_tolerance:
    arm: 0.02
    base_x: 0.02
    lift: 0.02
    wrist_roll: 0.1
    wrist_pitch: 0.1
    wrist_yaw: 0.1
    # arm: 0.05
    # base_x: 0.05
    # lift: 0.05
    # wrist_roll: 0.25
    # wrist_pitch: 0.25
    # wrist_yaw: 0.05
    head_pan: 0.01
    head_tilt: 0.01
  joint_thresholds:
    head_not_moving_tolerance: 1.0e-4
    gripper_open_threshold: 0.3

# Exploration
agent:
  realtime:
    # This is the distance to pose graph nodes
    matching_distance: 0.5
    # This was 0.05 in Atharva's experiments
    # It is how close lidar spins have to be to be considered the same
    temporal_threshold: 0.1
    # Maximum number of observations to match with a pose graph node
    maximum_matched_observations: 25
    # Camera pose match threshold. Intuitively, there should already be a observation very similar to the current observation in the pose graph.
    camera_pose_match_threshold: 0.05
  use_realtime_updates: True
  realtime_rotation_steps: 4
  in_place_rotation_steps: 8  # If you are not moving the head, rotate more often
  sweep_head_on_update: False
  # in_place_rotation_steps: 4
  # sweep_head_on_update: True

# Instance memory parameters
# These are mostly around making sure that we reject views of objects that are too small, too spotty, too unreliable, etc.
instance_memory:
  min_instance_thickness: 0.01
  min_instance_vol: 1e-6
  max_instance_vol: 10.0
  min_instance_height: 0.01
  max_instance_height: 1.8
  min_pixels_for_instance_view: 100
  min_percent_for_instance_view: 0.1
  # Should we remove the background from the instance views?
  # What doe this mean? If you have a view of a bottle on a table, should we remove the table?
  # It will have an effect on performance.
  mask_cropped_instances: False  # Should we remove the background from the instance views?

# TAMP parameters
guarantee_instance_is_reachable: True
use_scene_graph: True
scene_graph:
  max_near_distance: 0.3
  min_on_height: 0.05
  max_on_height: 0.2

# Navigation space - used for motion planning and computing goals.
motion_planner:
  step_size: 0.05
  rotation_step_size: 0.1
  simplify_plans: True
  shortcut_plans: True
  simplify:
    max_step: 0.5
    min_step: 0.05
    num_steps: 8
    min_angle: 0.1
  shortcut_iter: 100
  # Parameters for frontier exploration using the motion planner.
  frontier:
    dilate_frontier_size: 2  # Used to shrink the frontier back from the edges of the world
    dilate_obstacle_size: 4  # Used when selecting goals and computing what the "frontier" is 
    default_expand_frontier_size: 12  # margin along the frontier where final robot position can be
    # Distance away you search for frontier points
    min_dist: 0.1
    # Subsampling frontier space at this discretization
    step_dist: 0.2
  goals:
    manipulation_radius: 0.45
    # manipulation_radius: 0.55

# Trajectory following - how closely we follow intermediate waypoints
# These should be less strict than whatever parameters the low-level controller is using; this will
# make sure that the motions end up looking smooth.
trajectory_pos_err_threshold: 0.15
trajectory_rot_err_threshold: 0.5
trajectory_per_step_timeout: 3.0

# User interface
# Choose one of: (object_to_find, location_to_place), command, or chat
# Don't use all of them!
# High level stuff: commands to execute 
exploration_steps: 50
name: "stretch"
task:
  command: "pick up a bottle and put it on the chair"
  # object_to_find: "bottle"
  # object_to_find: "toy_vehicle"
  # location_to_place: "chair"<|MERGE_RESOLUTION|>--- conflicted
+++ resolved
@@ -47,15 +47,9 @@
   # module: "detic"
   # module: "yolo"
   module: "yolo_world"
-<<<<<<< HEAD
-  yolo_world_model_size: "s" 
-  # confidence_threshold: 0.4
-  confidence_threshold: 0.05
-=======
   yolo_world_model_size: "m" 
   yolo_confidence_threshold: 0.05
   confidence_threshold: 0.5
->>>>>>> 8083c53e
   category_map_file: example_cat_map.json  # This is used for Detic
   use_detic_viz: False
 
