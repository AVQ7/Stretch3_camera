# Encoder setup
# Encoder is used to compute per-object embeddings.
#encoder: "normalized_clip"
#encoder_args:
#  version: "ViT-B/32"
encoder: "siglip"
encoder_args:
  # Version options are ["base", "so400m"]
  version: "so400m"
  # Feature matching threshold for if something is considered a particular class
  # Set this value by experimting with:
  #   python -m stretch.app.query --threshold 0.05
  # You can change the threshold to anything that makes sense.
  feature_match_threshold: 0.1
  # version: "base"
  # feature_match_threshold: 0.05
open_vocab_category_map_file: example_cat_map.json
tts_engine: "gTTS"

# Sparse Voxel Map parameters
voxel_size: 0.04 # Size of a voxel in meters
obs_min_height: 0.10  # Ignore things less than this high when planning motions
obs_max_height: 1.8  # Ignore things over this height (eg ceilings)
neg_obs_height: -0.05  # Things less than this height ARE obstacles
use_negative_obstacles: True  # Use the negative height as an obstacle
obs_min_density: 10  # This many points makes it an obstacle
min_points_per_voxel: 15  # Drop things below this density per voxel

# Padding
pad_obstacles: 3  # Add this many units (voxel_size) to the area around obstacles
min_pad_obstacles: 1  # Do not pad LESS than this amount, for safety.

local_radius: 0.8  # Area around the robot to mark as explored (kind of a hack)
add_local_every_step: False
remove_visited_from_obstacles: False
min_depth: 0.5
max_depth: 2.0

# Object detection parameters
# Recommendations for this part: 
# For yolo world, threshold should be 0.05 - 0.2, for Detic, threshold should be ~0.5
# If you want to detect as many objects in the environment, threshold should be low
# If you want to determine whether one object exists, 
# you'd better refer to the official documentation for the best threshold hyperparemeters
detection:
  # module: "mobile_sam"
  module: "detic"
  # module: "yolo"
  # module: "yolo_world"
<<<<<<< HEAD
  yolo_world_model_size: "l" 
  yolo_confidence_threshold: 0.1
  confidence_threshold: 0.2
=======
  yolo_world_model_size: "m" 
  yolo_confidence_threshold: 0.1
  confidence_threshold: 0.5
>>>>>>> 72bc6293
  category_map_file: example_cat_map.json  # This is used for Detic
  use_detic_viz: False

# Point cloud cleanup
filters:
  # Use a simple convolutional filter
  smooth_kernel_size: 3
  # smooth_kernel_size: 4
  # smooth_kernel_size: 0
  use_median_filter: True
  median_filter_size: 4
  # median_filter_size: 2
  median_filter_max_error: 0.01
  use_derivative_filter: False
  derivative_filter_threshold: 0.1
  # use_voxel_filter: True

# Motion convergence parameters
# These are to make sure the robot is not doing anything weird
motion:
  moving_threshold: 0.01  # How much the robot has to move to be considered "moving"
  angle_threshold: 0.1  # How much the robot has to rotate to be considered "rotating"
  min_steps_not_moving: 2  # How many steps the robot has to not move before we consider it "stopped"
  joint_tolerance:
    arm: 0.02
    base_x: 0.02
    lift: 0.02
    wrist_roll: 0.1
    wrist_pitch: 0.1
    wrist_yaw: 0.1
    head_pan: 0.01
    head_tilt: 0.01
  joint_thresholds:
    head_not_moving_tolerance: 1.0e-4
    gripper_open_threshold: 0.3

# Exploration
agent:
  realtime:
    # This is the distance to pose graph nodes
    matching_distance: 0.5
    # This was 0.05 in Atharva's experiments
    # It is how close lidar spins have to be to be considered the same
    temporal_threshold: 0.1
    # Maximum number of observations to match with a pose graph node
    maximum_matched_observations: 25
    # Camera pose match threshold. Intuitively, there should already be a observation very similar to the current observation in the pose graph.
    camera_pose_match_threshold: 0.05
  use_realtime_updates: True
  realtime_rotation_steps: 4
  in_place_rotation_steps: 8  # If you are not moving the head, rotate more often
  sweep_head_on_update: False
  # in_place_rotation_steps: 4
  # sweep_head_on_update: True

# Instance memory parameters
# These are mostly around making sure that we reject views of objects that are too small, too spotty, too unreliable, etc.
instance_memory:
  min_instance_thickness: 0.01
  min_instance_vol: 1e-6
  max_instance_vol: 10.0
  min_instance_height: 0.01
  max_instance_height: 1.8
  min_pixels_for_instance_view: 100
  min_percent_for_instance_view: 0.1
  # Should we remove the background from the instance views?
  # What doe this mean? If you have a view of a bottle on a table, should we remove the table?
  # It will have an effect on performance.
  mask_cropped_instances: False  # Should we remove the background from the instance views?

# TAMP parameters
guarantee_instance_is_reachable: True
use_scene_graph: True
scene_graph:
  max_near_distance: 0.3
  min_on_height: 0.05
  max_on_height: 0.2

# Navigation space - used for motion planning and computing goals.
motion_planner:
  step_size: 0.05
  rotation_step_size: 0.1
  simplify_plans: True
  shortcut_plans: True
  simplify:
    max_step: 0.5
    min_step: 0.05
    num_steps: 8
    min_angle: 0.1
  shortcut_iter: 100
  # Parameters for frontier exploration using the motion planner.
  frontier:
    dilate_frontier_size: 2  # Used to shrink the frontier back from the edges of the world
    dilate_obstacle_size: 4  # Used when selecting goals and computing what the "frontier" is 
    default_expand_frontier_size: 12  # margin along the frontier where final robot position can be
    # Distance away you search for frontier points
    min_dist: 0.1
    # Subsampling frontier space at this discretization
    step_dist: 0.2
  goals:
    manipulation_radius: 0.45
    # manipulation_radius: 0.55

# Trajectory following - how closely we follow intermediate waypoints
# These should be less strict than whatever parameters the low-level controller is using; this will
# make sure that the motions end up looking smooth.
trajectory_pos_err_threshold: 0.15
trajectory_rot_err_threshold: 0.5
trajectory_per_step_timeout: 3.0

# User interface
# Choose one of: (object_to_find, location_to_place), command, or chat
# Don't use all of them!
# High level stuff: commands to execute 
exploration_steps: 50
name: "stretch"
task:
  command: "pick up a bottle and put it on the chair"
  # object_to_find: "bottle"
  # object_to_find: "toy_vehicle"
  # location_to_place: "chair"<|MERGE_RESOLUTION|>--- conflicted
+++ resolved
@@ -47,15 +47,9 @@
   module: "detic"
   # module: "yolo"
   # module: "yolo_world"
-<<<<<<< HEAD
   yolo_world_model_size: "l" 
   yolo_confidence_threshold: 0.1
   confidence_threshold: 0.2
-=======
-  yolo_world_model_size: "m" 
-  yolo_confidence_threshold: 0.1
-  confidence_threshold: 0.5
->>>>>>> 72bc6293
   category_map_file: example_cat_map.json  # This is used for Detic
   use_detic_viz: False
 
