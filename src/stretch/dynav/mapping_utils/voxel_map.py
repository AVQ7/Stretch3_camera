# Copyright (c) Meta Platforms, Inc. and affiliates.
#
# This source code is licensed under the MIT license found in the
# LICENSE file in the root directory of this source tree.
import math
from typing import Optional, Tuple

import matplotlib.pyplot as plt
import numpy as np
import skfmm
import skimage
import skimage.morphology
import torch

from stretch.dynav.mapping_utils import SparseVoxelMap
from stretch.motion import XYT, Footprint
from stretch.utils.geometry import angle_difference, interpolate_angles
from stretch.utils.morphology import (
    binary_dilation,
    binary_erosion,
    expand_mask,
    find_closest_point_on_mask,
    get_edges,
)

class SparseVoxelMapNavigationSpace(XYT):
    """subclass for sampling XYT states from explored space"""

    # Used for making sure we do not divide by zero anywhere
    tolerance: float = 1e-8

    def __init__(
        self,
        voxel_map: SparseVoxelMap,
        step_size: float = 0.1,
        rotation_step_size: float = 0.5,
        use_orientation: bool = False,
        orientation_resolution: int = 64,
        dilate_frontier_size: int = 12,
        dilate_obstacle_size: int = 2,
        extend_mode: str = "separate",
    ):
        print('------------------------YOU ARE NOW RUNNING PEIQI VOXEL NAVIGATION SPACE CODES-----------------')
        self.step_size = step_size
        self.rotation_step_size = rotation_step_size
        self.voxel_map = voxel_map
        self.create_collision_masks(orientation_resolution)
        self.extend_mode = extend_mode

        # Always use 3d states
        self.use_orientation = use_orientation
        if self.use_orientation:
            self.dof = 3
        else:
            self.dof = 2

        self._kernels = {}

        if dilate_frontier_size > 0:
            self.dilate_explored_kernel = torch.nn.Parameter(
                torch.from_numpy(skimage.morphology.disk(dilate_frontier_size))
                .unsqueeze(0)
                .unsqueeze(0)
                .float(),
                requires_grad=False,
            )
        else:
            self.dilate_explored_kernel = None
        if dilate_obstacle_size > 0:
            self.dilate_obstacles_kernel = torch.nn.Parameter(
                torch.from_numpy(skimage.morphology.disk(dilate_obstacle_size))
                .unsqueeze(0)
                .unsqueeze(0)
                .float(),
                requires_grad=False,
            )
        else:
            self.dilate_obstacles_kernel = None

    def draw_state_on_grid(
        self, img: np.ndarray, state: np.ndarray, weight: int = 10
    ) -> np.ndarray:
        """Helper function to draw masks on image"""
        grid_xy = self.voxel_map.xy_to_grid_coords(state[:2])
        mask = self.get_oriented_mask(state[2])
        x0 = int(np.round(float(grid_xy[0] - mask.shape[0] // 2)))
        x1 = x0 + mask.shape[0]
        y0 = int(np.round(float(grid_xy[1] - mask.shape[1] // 2)))
        y1 = y0 + mask.shape[1]
        img[x0:x1, y0:y1] += mask * weight
        return img

    def create_collision_masks(
        self, orientation_resolution: int, show_all: bool = False
    ):
        """Create a set of orientation masks

        Args:
            orientation_resolution: number of bins to break it into
        """
        self._footprint = Footprint(width=0.34, length=0.33, width_offset=0.0, length_offset=-0.1)
        self._orientation_resolution = 64
        self._oriented_masks = []

        # NOTE: this is just debug code - lets you see waht the masks look like
        assert not show_all or orientation_resolution == 64

        for i in range(orientation_resolution):
            theta = i * 2 * np.pi / orientation_resolution
            mask = self._footprint.get_rotated_mask(
                self.voxel_map.grid_resolution, angle_radians=theta
            )
            if show_all:
                plt.subplot(8, 8, i + 1)
                plt.axis("off")
                plt.imshow(mask.cpu().numpy())
            self._oriented_masks.append(mask)
        if show_all:
            plt.show()

    def distance(self, q0: np.ndarray, q1: np.ndarray) -> float:
        """Return distance between q0 and q1."""
        assert len(q0) == 3, "must use 3 dimensions for current state"
        assert len(q1) == 3 or len(q1) == 2, "2 or 3 dimensions for goal"
        if len(q1) == 3:
            # Measure to the final position exactly
            return np.linalg.norm(q0 - q1)
        else:
            # Measure only to the final goal x/y position
            return np.linalg.norm(q0[:2] - q1[:2])

    def extend(self, q0: np.ndarray, q1: np.ndarray) -> np.ndarray:
        """extend towards another configuration in this space. Will be either separate or joint depending on if the robot can "strafe":
        separate: move then rotate
        joint: move and rotate all at once."""
        assert len(q0) == 3, f"initial configuration must be 3d, was {q0}"
        assert (
            len(q1) == 3 or len(q1) == 2
        ), f"final configuration can be 2d or 3d, was {q1}"
        if self.extend_mode == "separate":
            return self._extend_separate(q0, q1)
        elif self.extend_mode == "joint":
            # Just default to linear interpolation, does not use rotation_step_size
            return super().extend(q0, q1)
        else:
            raise NotImplementedError(f"not supported: {self.extend_mode=}")

    def _extend_separate(
        self, q0: np.ndarray, q1: np.ndarray, xy_tol: float = 1e-8
    ) -> np.ndarray:
        """extend towards another configuration in this space.
        TODO: we can set the classes here, right now assuming still np.ndarray"""
        assert len(q0) == 3, f"initial configuration must be 3d, was {q0}"
        assert (
            len(q1) == 3 or len(q1) == 2
        ), f"final configuration can be 2d or 3d, was {q1}"
        dxy = q1[:2] - q0[:2]
        step = dxy / np.linalg.norm(dxy + self.tolerance) * self.step_size
        xy = np.copy(q0[:2])
        goal_dxy = np.linalg.norm(q1[:2] - q0[:2])
        if (
            goal_dxy
            > xy_tol
            # or goal_dxy > self.step_size
            # or angle_difference(q1[-1], q0[-1]) > self.rotation_step_size
        ):
            # Turn to new goal
            # Compute theta looking at new goal point
            new_theta = math.atan2(dxy[1], dxy[0])
            if new_theta < 0:
                new_theta += 2 * np.pi

            # TODO: orient towards the new theta
            cur_theta = q0[-1]
            angle_diff = angle_difference(new_theta, cur_theta)
            while angle_diff > self.rotation_step_size:
                # Interpolate
                cur_theta = interpolate_angles(
                    cur_theta, new_theta, self.rotation_step_size
                )
                # print("interp ang =", cur_theta, "from =", cur_theta, "to =", new_theta)
                yield np.array([xy[0], xy[1], cur_theta])
                angle_diff = angle_difference(new_theta, cur_theta)

            # First, turn in the right direction
            next_pt = np.array([xy[0], xy[1], new_theta])
            # After this we should have finished turning
            yield next_pt

            # Now take steps towards the right goal
            while np.linalg.norm(xy - q1[:2]) > self.step_size:
                xy = xy + step
                yield np.array([xy[0], xy[1], new_theta])

            # Update current angle
            cur_theta = new_theta

            # Finish stepping to goal
            xy[:2] = q1[:2]
            yield np.array([xy[0], xy[1], cur_theta])
        else:
            cur_theta = q0[-1]

        # now interpolate to goal angle
        angle_diff = angle_difference(q1[-1], cur_theta)
        while angle_diff > self.rotation_step_size:
            # Interpolate
            cur_theta = interpolate_angles(cur_theta, q1[-1], self.rotation_step_size)
            yield np.array([xy[0], xy[1], cur_theta])
            angle_diff = angle_difference(q1[-1], cur_theta)

        # Get to final angle
        yield np.array([xy[0], xy[1], q1[-1]])

        # At the end, rotate into the correct orientation
        yield q1

    def _get_theta_index(self, theta: float) -> int:
        """gets the index associated with theta here"""
        if theta < 0:
            theta += 2 * np.pi
        if theta >= 2 * np.pi:
            theta -= 2 * np.pi
        assert (
            theta >= 0 and theta <= 2 * np.pi
        ), "only angles between 0 and 2*PI allowed"
        theta_idx = np.round((theta / (2 * np.pi) * self._orientation_resolution) - 0.5)
        if theta_idx == self._orientation_resolution:
            theta_idx = 0
        return int(theta_idx)

    def get_oriented_mask(self, theta: float) -> torch.Tensor:
        theta_idx = self._get_theta_index(theta)
        return self._oriented_masks[theta_idx]

    def is_valid(
        self,
        state: torch.Tensor,
        is_safe_threshold=1.0,
        debug: bool = False,
        verbose: bool = False,
    ) -> bool:
        """Check to see if state is valid; i.e. if there's any collisions if mask is at right place"""
        assert len(state) == 3
        if isinstance(state, np.ndarray):
            state = torch.from_numpy(state).float()
        ok = bool(self.voxel_map.xyt_is_safe(state[:2]))
        # if verbose:
        #     print('is navigable:', ok)
        if not ok:
            # This was
            return False

        # Now sample mask at this location
        mask = self.get_oriented_mask(state[-1])
        assert mask.shape[0] == mask.shape[1], "square masks only for now"
        dim = mask.shape[0]
        half_dim = dim // 2
        grid_xy = self.voxel_map.xy_to_grid_coords(state[:2])
        x0 = int(grid_xy[0]) - half_dim
        x1 = x0 + dim
        y0 = int(grid_xy[1]) - half_dim
        y1 = y0 + dim

        obstacles, explored = self.voxel_map.get_2d_map()

        crop_obs = obstacles[x0:x1, y0:y1]
        crop_exp = explored[x0:x1, y0:y1]
        assert mask.shape == crop_obs.shape
        assert mask.shape == crop_exp.shape

        collision = torch.any(crop_obs & mask)

        p_is_safe = (
            torch.sum((crop_exp & mask) | ~mask) / (mask.shape[0] * mask.shape[1])
        ).item()
        is_safe = p_is_safe >= is_safe_threshold
        if verbose:
            print(f"{collision=}, {is_safe=}, {p_is_safe=}, {is_safe_threshold=}")

        valid = bool((not collision) and is_safe)
        if debug:
            if collision:
                print("- state in collision")
            if not is_safe:
                print("- not safe")

            print(f"{valid=}")
            obs = obstacles.cpu().numpy().copy()
            exp = explored.cpu().numpy().copy()
            obs[x0:x1, y0:y1] = 1
            plt.subplot(321)
            plt.imshow(obs)
            plt.subplot(322)
            plt.imshow(exp)
            plt.subplot(323)
            plt.imshow(crop_obs.cpu().numpy())
            plt.title("obstacles")
            plt.subplot(324)
            plt.imshow(crop_exp.cpu().numpy())
            plt.title("explored")
            plt.subplot(325)
            plt.imshow(mask.cpu().numpy())
            plt.show()

        return valid

    def compute_theta(self, cur_x, cur_y, end_x, end_y):
        theta = 0
        if end_x == cur_x and end_y >= cur_y:
            theta = np.pi / 2
        elif end_x == cur_x and end_y < cur_y:
            theta = -np.pi / 2
        else:
            theta = np.arctan((end_y - cur_y) / (end_x - cur_x))
            if end_x < cur_x:
                theta = theta + np.pi
            if theta > np.pi:
                theta = theta - 2 * np.pi
            if theta < -np.pi:
                theta = theta + 2 * np.pi
        return theta

    def sample_target_point(
        self,
        start: torch.Tensor,
        point: torch.Tensor,
        planner,
        exploration: bool = False
    ) -> Optional[np.array]:
        """Sample a position near the mask and return.

        Args:
            look_at_any_point(bool): robot should look at the closest point on target mask instead of average pt
        """

        obstacles, explored = self.voxel_map.get_2d_map()

        # Extract edges from our explored mask
        start_pt = planner.to_pt(start)
        reachable_points = planner.get_reachable_points(start_pt)
        if len(reachable_points) == 0:
            print('No target point find, maybe no point is reachable')
            return None
        reachable_xs, reachable_ys = zip(*reachable_points)
        reachable_xs = torch.tensor(reachable_xs)
        reachable_ys = torch.tensor(reachable_ys)
        reachable = torch.empty(obstacles.shape, dtype = torch.bool).fill_(False)
        reachable[reachable_xs, reachable_ys] = True
        
        obstacles, explored = self.voxel_map.get_2d_map()
        if self.dilate_obstacles_kernel is not None:
            obstacles = binary_dilation(
                obstacles.float().unsqueeze(0).unsqueeze(0), self.dilate_obstacles_kernel
            )[0, 0].bool()
        reachable = reachable & ~obstacles

        target_x, target_y = planner.to_pt(point)

        xs, ys = torch.where(reachable)
        if len(xs) < 1:
            print('No target point find, maybe no point is reachable')
            return None
        selected_targets = torch.stack([xs, ys], dim = -1) \
            [torch.linalg.norm( \
                (torch.stack([xs, ys], dim = -1) - torch.tensor([target_x, target_y])).float(), dim = -1 \
            ).topk(k = len(xs), largest = False).indices]

        # TODO: was this:
        # expanded_mask = expanded_mask & less_explored & ~obstacles

        scores = []
        points = []

        for selected_target in selected_targets:
            selected_x, selected_y = planner.to_xy([selected_target[0], selected_target[1]])
            theta = self.compute_theta(selected_x, selected_y, point[0], point[1])

            target_is_valid = self.is_valid([selected_x, selected_y, theta])
            if not target_is_valid:
                continue
            if np.linalg.norm([selected_x - point[0], selected_y - point[1]]) < 0.4:
                continue
<<<<<<< HEAD

            points.append([selected_x, selected_y, theta])
            score = np.linalg.norm(point[:2] - np.array([selected_x, selected_y]))

            if np.linalg.norm([selected_x - point[0], selected_y - point[1]]) <= 0.5 and not exploration:
                # print('OBSTACLE AVOIDANCE')
=======
            elif np.linalg.norm([selected_x - point[0], selected_y - point[1]]) <= 0.5:
                # print('OBSTACLE AVOIDANCE')
                # print(selected_target[0].int(), selected_target[1].int())
>>>>>>> a20cbd21
                i = (point[0] - selected_target[0]) // abs(point[0] - selected_target[0])
                j = (point[1] - selected_target[1]) // abs(point[1] - selected_target[1])
                index_i = int(selected_target[0].int() + i)
                index_j = int(selected_target[1].int() + j)
                if obstacles[index_i][index_j]:
                    score += 0.5

            scores.append(score)

        if len(points) == 0:
            return None
        else:
            return points[np.argmax(scores)]

        # for selected_target in selected_targets:
        #     selected_x, selected_y = planner.to_xy([selected_target[0], selected_target[1]])
        #     theta = self.compute_theta(selected_x, selected_y, point[0], point[1])

        #     # if debug and self.is_valid([selected_x, selected_y, theta]):
        #     #     import matplotlib.pyplot as plt

        #     #     obstacles, explored = self.voxel_map.get_2d_map()
        #     #     plt.scatter(ys, xs, s = 1)
        #     #     plt.scatter(selected_target[1], selected_target[0], s = 10)
        #     #     plt.scatter(target_y, target_x, s = 10)
        #     #     plt.imshow(obstacles)
        #     target_is_valid = self.is_valid([selected_x, selected_y, theta])
        #     # print('Target:', [selected_x, selected_y, theta])
        #     # print('Target is valid:', target_is_valid)
        #     if not target_is_valid:
        #         continue
        #     if np.linalg.norm([selected_x - point[0], selected_y - point[1]]) < 0.35:
        #         continue
        #     elif np.linalg.norm([selected_x - point[0], selected_y - point[1]]) <= 0.5:
        #         print('OBSTACLE AVOIDANCE')
        #         print(selected_target[0].int(), selected_target[1].int())
        #         i = (point[0] - selected_target[0]) // abs(point[0] - selected_target[0])
        #         j = (point[1] - selected_target[1]) // abs(point[1] - selected_target[1])
        #         index_i = int(selected_target[0].int() + i)
        #         index_j = int(selected_target[1].int() + j)
        #         if obstacles[index_i][index_j]:
        #             target_is_valid = False
        #     # elif np.linalg.norm([selected_x - point[0], selected_y - point[1]]) <= 0.5:
        #     #     for i in [-1, 0, 1]:
        #     #         for j in [-1, 0, 1]:
        #     #             if obstacles[selected_target[0] + i][selected_target[1] + j]:
        #     #                 target_is_valid = False
        #     if not target_is_valid:
        #         continue
            
        #     return np.array([selected_x, selected_y, theta])
        # return None

    def sample_near_mask(
        self,
        mask: torch.Tensor,
        radius_m: float = 0.6,
        max_tries: int = 1000,
        verbose: bool = False,
        debug: bool = False,
        look_at_any_point: bool = False,
    ) -> Optional[np.ndarray]:
        """Sample a position near the mask and return.

        Args:
            look_at_any_point(bool): robot should look at the closest point on target mask instead of average pt
        """

        obstacles, explored = self.voxel_map.get_2d_map()

        # Extract edges from our explored mask

        # Radius computed from voxel map measurements
        radius = np.ceil(radius_m / self.voxel_map.grid_resolution)
        expanded_mask = expand_mask(mask, radius)

        # TODO: was this:
        # expanded_mask = expanded_mask & less_explored & ~obstacles
        expanded_mask = expanded_mask & explored & ~obstacles
        # print(torch.where(explored & ~obstacles))
        # print(torch.where(expanded_mask))

        if debug:
            import matplotlib.pyplot as plt

            plt.imshow(
                mask.int() * 20
                + expanded_mask.int() * 10
                + explored.int()
                + obstacles.int() * 5
            )
            # import datetime
            # current_datetime = datetime.datetime.now()
            # formatted_datetime = current_datetime.strftime("%Y-%m-%d_%H-%M-%S")
            # plt.savefig('debug_' + formatted_datetime + '.png')


        # Where can the robot go?
        valid_indices = torch.nonzero(expanded_mask, as_tuple=False)
        if valid_indices.size(0) == 0:
            print("[VOXEL MAP: sampling] No valid goals near mask!")
            return None
        if not look_at_any_point:
            mask_indices = torch.nonzero(mask, as_tuple=False)
            outside_point = mask_indices.float().mean(dim=0)

        # maximum number of tries
        for i in range(max_tries):
            random_index = torch.randint(valid_indices.size(0), (1,))
            point_grid_coords = valid_indices[random_index]

            if look_at_any_point:
                outside_point = find_closest_point_on_mask(
                    mask, point_grid_coords.float()
                )

            # convert back
            point = self.voxel_map.grid_coords_to_xy(point_grid_coords)
            if point is None:
                print("[VOXEL MAP: sampling] ERR:", point, point_grid_coords)
                continue
            if outside_point is None:
                print(
                    "[VOXEL MAP: sampling] ERR finding closest pt:",
                    point,
                    point_grid_coords,
                    "closest =",
                    outside_point,
                )
                continue
            theta = math.atan2(
                outside_point[1] - point_grid_coords[0, 1],
                outside_point[0] - point_grid_coords[0, 0],
            )

            # Ensure angle is in 0 to 2 * PI
            if theta < 0:
                theta += 2 * np.pi

            xyt = torch.zeros(3)
            xyt[:2] = point
            xyt[2] = theta

            # Check to see if this point is valid
            if verbose:
                print("[VOXEL MAP: sampling]", radius, i, "sampled", xyt)
            if self.is_valid(xyt, verbose=verbose):
                yield xyt

        # We failed to find anything useful
        return None

    def has_zero_contour(self, phi):
        """
        Check if a zero contour exists in the given phi array.

        Parameters:
        - phi: 2D NumPy array with boolean values.

        Returns:
        - True if a zero contour exists, False otherwise.
        """
        # Check if there are True and False values in the array
        has_true_values = np.any(phi)
        has_false_values = np.any(~phi)

        # Return True if both True and False values are present
        return has_true_values and has_false_values

    def _get_kernel(self, size: int):
        """Return a kernel for expanding/shrinking areas."""
        if size <= 0:
            return None
        if size not in self._kernels:
            kernel = torch.nn.Parameter(
                torch.from_numpy(skimage.morphology.disk(size))
                .unsqueeze(0)
                .unsqueeze(0)
                .float(),
                requires_grad=False,
            )
            self._kernels[size] = kernel
        return self._kernels[size]

    def get_frontier(
        self, expand_size: int = 5, debug: bool = False
    ) -> Tuple[torch.Tensor, torch.Tensor, torch.Tensor]:
        """Compute frontier regions of the map"""

        obstacles, explored = self.voxel_map.get_2d_map()
        # Extract edges from our explored mask
        # if self.dilate_obstacles_kernel is not None:
        #     obstacles = binary_dilation(
        #         obstacles.float().unsqueeze(0).unsqueeze(0), self.dilate_obstacles_kernel
        #     )[0, 0].bool()
        if self.dilate_explored_kernel is not None:
            less_explored = binary_erosion(
                explored.float().unsqueeze(0).unsqueeze(0), self.dilate_explored_kernel
            )[0, 0]
        else:
            less_explored = explored

        # Get the masks from our 3d map
        edges = get_edges(less_explored)

        # Do not explore obstacles any more
        traversible = explored & ~obstacles
        frontier_edges = edges & ~obstacles

        kernel = self._get_kernel(expand_size)
        if kernel is not None:
            expanded_frontier = binary_dilation(
                frontier_edges.float().unsqueeze(0).unsqueeze(0),
                kernel,
            )[0, 0].bool()
        else:
            # This is a bad idea, planning will probably fail
            expanded_frontier = frontier_edges

        outside_frontier = expanded_frontier & ~explored
        frontier = expanded_frontier & ~obstacles & explored

        if debug:
            import matplotlib.pyplot as plt

            plt.subplot(321)
            plt.imshow(obstacles.cpu().numpy())
            plt.title("obstacles")
            plt.subplot(322)
            plt.imshow(explored.bool().cpu().numpy())
            plt.title("explored")
            plt.subplot(323)
            plt.imshow((traversible & frontier).cpu().numpy())
            plt.title("traversible & frontier")
            plt.subplot(324)
            plt.imshow((expanded_frontier).cpu().numpy())
            plt.title("just frontiers")
            plt.subplot(325)
            plt.imshow((edges).cpu().numpy())
            plt.title("edges")
            plt.subplot(326)
            plt.imshow((frontier_edges).cpu().numpy())
            plt.title("frontier_edges")
            # plt.show()

        return frontier, outside_frontier, traversible

    def sample_exploration(
        self,
        xyt,
        planner,
        voxel_map_localizer = None,
        text = None,
        debug = False,
    ):
        obstacles, explored, history_soft = self.voxel_map.get_2d_map(return_history_id = True)
        if len(xyt) == 3:  
            xyt = xyt[:2]
        reachable_points = planner.get_reachable_points(planner.to_pt(xyt))
        reachable_xs, reachable_ys = zip(*reachable_points)
        reachable_xs = torch.tensor(reachable_xs)
        reachable_ys = torch.tensor(reachable_ys)

        reachable_map = torch.zeros_like(obstacles)
        reachable_map[reachable_xs, reachable_ys] = 1
        reachable_map = reachable_map.to(torch.bool)
        edges = get_edges(reachable_map)
        # kernel = self._get_kernel(expand_size)
        kernel = None
        if kernel is not None:
            expanded_frontier = binary_dilation(
                edges.float().unsqueeze(0).unsqueeze(0),
                kernel,
            )[0, 0].bool()
        else:
            expanded_frontier = edges
        outside_frontier = expanded_frontier & ~reachable_map
        time_heuristics = self._time_heuristic(history_soft, outside_frontier, debug = debug)
        if voxel_map_localizer is not None:
            alignments_heuristics = self.voxel_map.get_2d_alignment_heuristics(voxel_map_localizer, text)
            alignments_heuristics = self._alignment_heuristic(alignments_heuristics, outside_frontier, debug = debug)
            total_heuristics = time_heuristics + alignments_heuristics
        else:
            alignments_heuristics = None
            total_heuristics = time_heuristics

        rounded_heuristics = np.ceil(total_heuristics * 100) / 100
        max_heuristic = rounded_heuristics.max()
        indices = np.column_stack(np.where(rounded_heuristics == max_heuristic))
        closest_index = np.argmin(np.linalg.norm(indices -  np.asarray(planner.to_pt([0, 0, 0])), axis = -1))
        index = indices[closest_index]
        # index = np.unravel_index(np.argmax(total_heuristics), total_heuristics.shape)
        # debug = True
        if debug:
            from matplotlib import pyplot as plt
            plt.subplot(221)
            plt.imshow(obstacles.int() * 5 + outside_frontier.int() * 10)
            plt.subplot(222)
            plt.imshow(explored.int() * 5)
            plt.subplot(223)
            plt.imshow(total_heuristics)
            plt.scatter(index[1], index[0], s = 15, c = 'g')
            plt.show()
        return index, time_heuristics, alignments_heuristics, total_heuristics
        
    def _alignment_heuristic(self, alignments, outside_frontier, alignment_smooth = 100, alignment_threshold = 0.13, debug = False):
        alignments = np.ma.masked_array(alignments, ~outside_frontier)
        alignment_heuristics = 1 / (1 + np.exp(-alignment_smooth * (alignments - alignment_threshold)))
        index = np.unravel_index(np.argmax(alignment_heuristics), alignments.shape)
        if debug:
            plt.clf()
            plt.title('alignment')
            plt.imshow(alignment_heuristics)
            plt.scatter(index[1], index[0], s = 15, c = 'g')
            plt.show()
        return alignment_heuristics

    def _time_heuristic(self, history_soft, outside_frontier, time_smooth = 0.1, time_threshold = 24, debug = False):
        history_soft = np.ma.masked_array(history_soft, ~outside_frontier)
        time_heuristics = history_soft.max() - history_soft
        time_heuristics[history_soft < 1] = float('inf')
        time_heuristics = 1 / (1 + np.exp(-time_smooth * (time_heuristics - time_threshold)))
        index = np.unravel_index(np.argmax(time_heuristics), history_soft.shape)
        # return index
        # debug = True
        if debug:
            # plt.clf()
            plt.title('time')
            plt.imshow(time_heuristics)
            plt.scatter(index[1], index[0], s = 15, c = 'r')
            plt.show()
        return time_heuristics

    def sample_closest_frontier(
        self,
        xyt: np.ndarray,
        max_tries: int = 1000,
        expand_size: int = 5,
        debug: bool = False,
        verbose: bool = False,
        step_dist: float = 0.1,
        min_dist: float = 0.1,
    ) -> Optional[torch.Tensor]:
        """Sample a valid location on the current frontier using FMM planner to compute geodesic distance. Returns points in order until it finds one that's valid.

        Args:
            xyt(np.ndrray): [x, y, theta] of the agent; must be of size 2 or 3.
            max_tries(int): number of attempts to make for rejection sampling
            debug(bool): show visualizations of frontiers
            step_dist(float): how far apart in geo dist these points should be
        """
        assert (
            len(xyt) == 2 or len(xyt) == 3
        ), f"xyt must be of size 2 or 3 instead of {len(xyt)}"

        frontier, outside_frontier, traversible = self.get_frontier(
            expand_size=expand_size, debug=debug
        )

        # from scipy.ndimage.morphology import distance_transform_edt
        m = np.ones_like(traversible)
        start_x, start_y = self.voxel_map.xy_to_grid_coords(xyt[:2]).int().cpu().numpy()
        if verbose or debug:
            print("--- Coordinates ---")
            print(f"{xyt=}")
            print(f"{start_x=}, {start_y=}")

        m[start_x, start_y] = 0
        m = np.ma.masked_array(m, ~traversible)

        if not self.has_zero_contour(m):
            if verbose:
                print("traversible frontier had zero contour! no where to go.")
            return None

        distance_map = skfmm.distance(m, dx=1)
        frontier_map = distance_map.copy()
        # Masks are the areas we are ignoring - ignore everything but the frontiers
        frontier_map.mask = np.bitwise_or(frontier_map.mask, ~frontier.cpu().numpy())

        # Get distances of frontier points
        distances = frontier_map.compressed()
        xs, ys = np.where(~frontier_map.mask)

        if verbose or debug:
            print(f"-> found {len(distances)} items")

        assert len(xs) == len(ys) and len(xs) == len(distances)
        tries = 1
        prev_dist = -1 * float("Inf")
        for x, y, dist in sorted(zip(xs, ys, distances), key=lambda x: x[2]):
            if dist < min_dist:
                continue

            # Don't explore too close to where we are
            if dist < prev_dist + step_dist:
                continue
            prev_dist = dist

            point_grid_coords = torch.FloatTensor([[x, y]])
            outside_point = find_closest_point_on_mask(
                outside_frontier, point_grid_coords
            )

            if outside_point is None:
                print(
                    "[VOXEL MAP: sampling] ERR finding closest pt:",
                    point_grid_coords,
                    "closest =",
                    outside_point,
                )
                continue

            yield self.voxel_map.grid_coords_to_xy(outside_point)
            # # convert back to real-world coordinates
            # point = self.voxel_map.grid_coords_to_xy(point_grid_coords)
            # if point is None:
            #     print("[VOXEL MAP: sampling] ERR:", point, point_grid_coords)
            #     continue

            # theta = math.atan2(
            #     outside_point[1] - point_grid_coords[0, 1],
            #     outside_point[0] - point_grid_coords[0, 0],
            # )
            # if debug:
            #     print(f"{dist=}, {x=}, {y=}, {theta=}")

            # # Ensure angle is in 0 to 2 * PI
            # if theta < 0:
            #     theta += 2 * np.pi

            # xyt = torch.zeros(3)
            # xyt[:2] = point
            # xyt[2] = theta

            # # Check to see if this point is valid
            # if verbose:
            #     print("[VOXEL MAP: sampling] sampled", xyt)
            # if self.is_valid(xyt, debug=debug):
            #     yield xyt

            # tries += 1
            # if tries > max_tries:
            #     break
        yield None

    def show(
        self,
        orig: Optional[np.ndarray] = None,
        norm: float = 255.0,
        backend: str = "open3d",
    ):
        """Tool for debugging map representations that we have created"""
        geoms = self.voxel_map._get_open3d_geometries(orig, norm)

        # lazily import open3d - it's a tough dependency
        import open3d

        # Show the geometries of where we have explored
        open3d.visualization.draw_geometries(geoms)<|MERGE_RESOLUTION|>--- conflicted
+++ resolved
@@ -381,18 +381,9 @@
                 continue
             if np.linalg.norm([selected_x - point[0], selected_y - point[1]]) < 0.4:
                 continue
-<<<<<<< HEAD
-
-            points.append([selected_x, selected_y, theta])
-            score = np.linalg.norm(point[:2] - np.array([selected_x, selected_y]))
-
-            if np.linalg.norm([selected_x - point[0], selected_y - point[1]]) <= 0.5 and not exploration:
-                # print('OBSTACLE AVOIDANCE')
-=======
             elif np.linalg.norm([selected_x - point[0], selected_y - point[1]]) <= 0.5:
                 # print('OBSTACLE AVOIDANCE')
                 # print(selected_target[0].int(), selected_target[1].int())
->>>>>>> a20cbd21
                 i = (point[0] - selected_target[0]) // abs(point[0] - selected_target[0])
                 j = (point[1] - selected_target[1]) // abs(point[1] - selected_target[1])
                 index_i = int(selected_target[0].int() + i)
