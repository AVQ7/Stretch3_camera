--- conflicted
+++ resolved
@@ -651,12 +651,8 @@
 
     # Reduce according to min/max/mean or none
     if method is not None and method != "any":
-<<<<<<< HEAD
         if verbose:
             logger.warning(f"Scattering {N} points into {X}x{Y}x{Z} grid, method={method}")
-=======
-        # logger.warning(f"Scattering {N} points into {X}x{Y}x{Z} grid, method={method}")
->>>>>>> 73de7df9
         merge_features(voxel_indices, weights, grid_dimensions=grid_dimensions, method=method)
 
     # Create empty voxel grid
