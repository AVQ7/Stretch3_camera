--- conflicted
+++ resolved
@@ -16,13 +16,8 @@
 from stretch.agent import RobotClient
 
 import cv2
-<<<<<<< HEAD
-import threading
-import time
-=======
 import time
 import threading
->>>>>>> f39adda4
 
 def compute_tilt(camera_xyz, target_xyz):
     '''
@@ -84,19 +79,11 @@
 
     def keep_looking_around():
         while True:
-<<<<<<< HEAD
-            time.sleep(0.3)
-            if robot.get_six_joints()[2] > 0.7 or not robot.in_navigation_mode():
-                continue
-            demo.update()
-            demo.image_processor.compute_path(robot.get_base_pose())
-=======
             # We don't want too many images in our memory
             time.sleep(0.8)
             if robot.get_six_joints()[2] > 0.7 or not robot.in_navigation_mode():
                 continue
             demo.update()
->>>>>>> f39adda4
 
     img_thread = threading.Thread(target=keep_looking_around)
     img_thread.daemon = True
